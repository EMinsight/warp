# CHANGELOG

## [Unreleased] - 2024-??

### Added

- Support for fp64 `atomic_add`, `atomic_max`, and `atomic_min` ([GH-284](https://github.com/NVIDIA/warp/issues/284)).
- Support for stream priorities to hint to the device that it should process pending work
  in high-priority streams over pending work in low-priority streams when possible
  ([docs](https://nvidia.github.io/warp/modules/concurrency.html#stream-priorities)).
- Support `wp.mod()` for vector types ([GH-282](https://github.com/NVIDIA/warp/issues/282)).
- Expose the modulo operator `%` to Python's runtime scalar and vector types.
- Support for local vec/mat/quat component gradient tracking in backwards mode.
- Support for quaternion indexing (e.g. `q.w`).
- Support for default argument values for user functions decorated with `wp.func`.
- Support shadowing builtin functions ([GH-308](https://github.com/NVIDIA/warp/issues/308)).
- Allow passing custom launch dimensions to `jax_kernel()` ([GH-310](https://github.com/NVIDIA/warp/pull/310)).
- Jax interoperability examples for sharding and matrix multiplication (see Interoperability documentation).
- Include all non-hidden builtins in the stub file.
- Adaptive sparse grid geometry to `warp.fem` ([docs](https://nvidia.github.io/warp/modules/fem.html#adaptivity)).
- Improve accuracy of symmetric eigenvalues routine in `warp.fem`.
- Support for `wp.kernel` and `wp.func` closures.
- Support for defining multiple versions of kernels, functions, and structs without manually assigning unique keys.
- Support for redefining function overloads.
- Add an ocean sample to the `omni.warp` extension.
- Support for a new `wp.static(expr)` function that allows arbitrary Python expressions to be evaluated at the time of function/kernel definition ([docs](https://nvidia.github.io/warp/codegen.html#static-expressions)).

### Changed

- **Breaking:** Rename function `plot_kernel_jacobians` to `jacobian_plot` in `autograd` module.
- `wp.sim.Model.edge_indices` now includes boundary edges.
- Unexposed `wp.rand*()`, `wp.sample*()`, and `wp.poisson()` from the Python scope.
- Skip unused functions in module code generation, improving performance.
- Avoid reloading modules if their content does not change, improving performance.
- `wp.Mesh.points` is now a property instead of a raw data member, its reference can be changed after the mesh is initialized.
<<<<<<< HEAD
- Improve error message when invalid objects are referenced in a Warp kernel.
=======
- `if`/`else`/`elif` statements with constant conditions are resolved at compile time with no branches being inserted in the generated code.
>>>>>>> 6e35e5c7

### Fixed

- Fix for `wp.func` erroring out when defining a `Tuple` as a return type hint ([GH-302](https://github.com/NVIDIA/warp/issues/302)).
- Fix array in-place op (`+=`, `-=`) adjoints to compute gradients correctly in the backwards pass.
- Fix a bug in which Python docstrings would be created as local function variables in generated code.
- Fix a rare crash during error reporting on some systems.
- Fix a bug with autograd array access validation in functions from different modules.
- Fix a rare crash during error reporting on some systems due to glibc mismatches.
- Handle `--num_tiles 1` in `example_render_opengl.py` ([GH-306](https://github.com/NVIDIA/warp/issues/306)).
- Fix bug in `FeatherstoneIntegrator` where `eval_rigid_jacobian` could give incorrect results or reach an infinite
  loop when the body and joint indices were not in the same order. Added `Model.joint_ancestor` to fix the indexing
  from a joint to its parent joint in the articulation.
- Add a workaround for `__threadfence()` issues in the Compute Sanitizer initcheck tool.
- Fix name clashes when Warp functions and structs are returned from Python functions multiple times.
- Fix name clashes between Warp functions and structs defined in different modules.
- Fix code generation errors when overloading generic kernels defined in a Python function.
- Fix some bugs related to module hashing and caching.
- Fix issues with unrelated functions being treated as overloads (e.g., closures).
- Fix handling of `stream` argument in `array.__dlpack__()`.
- Fix a bug related to reloading CPU modules.
- Fix a crash when kernel functions are not found in CPU modules.
- Fix conditions not being evaluated as expected in `while` statements.
- Fix printing Boolean and 8-bit integer values.
- Fix array interface type strings used for Boolean and 8-bit integer values.
- Fix initialization error when setting struct members.

## [1.3.3] - 2024-09-04

- Bug fixes
  - Fix an aliasing issue with zero-copy array initialization from NumPy introduced in Warp 1.3.0.
  - Fix `wp.Volume.load_from_numpy()` behavior when `bg_value` is a sequence of values ([GH-312](https://github.com/NVIDIA/warp/pull/312)).

## [1.3.2] - 2024-08-30

- Bug fixes
  - Fix accuracy of 3x3 SVD ``wp.svd3`` with fp64 numbers ([GH-281](https://github.com/NVIDIA/warp/issues/281)).
  - Fix module hashing when a kernel argument contained a struct array ([GH-287](https://github.com/NVIDIA/warp/issues/287)).
  - Fix a bug in `wp.bvh_query_ray()` where the direction instead of the reciprocal direction was used ([GH-288](https://github.com/NVIDIA/warp/issues/288)).
  - Fix errors when launching a CUDA graph after a module is reloaded. Modules that were used during graph capture
    will no longer be unloaded before the graph is released.
  - Fix a bug in `wp.sim.collide.triangle_closest_point_barycentric()` where the returned barycentric coordinates may be
    incorrect when the closest point lies on an edge.
  - Fix 32-bit overflow when array shape is specified using `np.int32`.
  - Fix handling of integer indices in the `input_output_mask` argument to `autograd.jacobian` and
    `autograd.jacobian_fd` ([GH-289](https://github.com/NVIDIA/warp/issues/289)).
  - Fix `ModelBuilder.collapse_fixed_joints()` to correctly update the body centers of mass and the
    `ModelBuilder.articulation_start` array.
  - Fix precedence of closure constants over global constants.
  - Fix quadrature point indexing in `wp.fem.ExplicitQuadrature` (regression from 1.3.0).
- Documentation improvements
  - Add missing return types for built-in functions.
  - Clarify that atomic operations also return the previous value.
  - Clarify that `wp.bvh_query_aabb()` returns parts that overlap the bounding volume.

## [1.3.1] - 2024-07-27

- Remove `wp.synchronize()` from PyTorch autograd function example
- `Tape.check_kernel_array_access()` and `Tape.reset_array_read_flags()` are now private methods.
- Fix reporting unmatched argument types

## [1.3.0] - 2024-07-25

- Warp Core improvements
  - Update to CUDA 12.x by default (requires NVIDIA driver 525 or newer), please see [README.md](https://github.com/nvidia/warp?tab=readme-ov-file#installing) for commands to install CUDA 11.x binaries for older drivers
  - Add information to the module load print outs to indicate whether a module was
  compiled `(compiled)`, loaded from the cache `(cached)`, or was unable to be
  loaded `(error)`.
  - `wp.config.verbose = True` now also prints out a message upon the entry to a `wp.ScopedTimer`.
  - Add `wp.clear_kernel_cache()` to the public API. This is equivalent to `wp.build.clear_kernel_cache()`.
  - Add code-completion support for `wp.config` variables.
  - Remove usage of a static task (thread) index for CPU kernels to address multithreading concerns ([GH-224](https://github.com/NVIDIA/warp/issues/224))
  - Improve error messages for unsupported Python operations such as sequence construction in kernels
  - Update `wp.matmul()` CPU fallback to use dtype explicitly in `np.matmul()` call
  - Add support for PEP 563's `from __future__ import annotations` ([GH-256](https://github.com/NVIDIA/warp/issues/256)).
  - Allow passing external arrays/tensors to `wp.launch()` directly via `__cuda_array_interface__` and `__array_interface__`, up to 2.5x faster conversion from PyTorch
  - Add faster Torch interop path using `return_ctype` argument to `wp.from_torch()`
  - Handle incompatible CUDA driver versions gracefully
  - Add `wp.abs()` and `wp.sign()` for vector types
  - Expose scalar arithmetic operators to Python's runtime (e.g.: `wp.float16(1.23) * wp.float16(2.34)`)
  - Add support for creating volumes with anisotropic transforms
  - Allow users to pass function arguments by keyword in a kernel using standard Python calling semantics
  - Add additional documentation and examples demonstrating `wp.copy()`, `wp.clone()`, and `array.assign()` differentiability
  - Add `__new__()` methods for all class `__del__()` methods to handle when a class instance is created but not instantiated before garbage collection
  - Implement the assignment operator for `wp.quat`
  - Make the geometry-related built-ins available only from within kernels
  - Rename the API-facing query types to remove their `_t` suffix: `wp.BVHQuery`, `wp.HashGridQuery`, `wp.MeshQueryAABB`, `wp.MeshQueryPoint`, and `wp.MeshQueryRay`
  - Add `wp.array(ptr=...)` to allow initializing arrays from pointer addresses inside of kernels ([GH-206](https://github.com/NVIDIA/warp/issues/206))

- `warp.autograd` improvements:
  - New `warp.autograd` module with utility functions `gradcheck()`, `jacobian()`, and `jacobian_fd()` for debugging kernel Jacobians ([docs](https://nvidia.github.io/warp/modules/differentiability.html#measuring-gradient-accuracy))
  - Add array overwrite detection, if `wp.config.verify_autograd_array_access` is true in-place operations on arrays on the Tape that could break gradient computation will be detected ([docs](https://nvidia.github.io/warp/modules/differentiability.html#array-overwrite-tracking))
  - Fix bug where modification of `@wp.func_replay` functions and native snippets would not trigger module recompilation
  - Add documentation for dynamic loop autograd limitations

- `warp.sim` improvements:
  - Improve memory usage and performance for rigid body contact handling when `self.rigid_mesh_contact_max` is zero (default behavior).
  - The `mask` argument to `wp.sim.eval_fk()` now accepts both integer and boolean arrays to mask articulations.
  - Fix handling of `ModelBuilder.joint_act` in `ModelBuilder.collapse_fixed_joints()` (affected floating-base systems)
  - Fix and improve implementation of `ModelBuilder.plot_articulation()` to visualize the articulation tree of a rigid-body mechanism
  - Fix ShapeInstancer `__new__()` method (missing instance return and `*args` parameter)
  - Fix handling of `upaxis` variable in `ModelBuilder` and the rendering thereof in `OpenGLRenderer`

- `warp.sparse` improvements:
  - Sparse matrix allocations (from `bsr_from_triplets()`, `bsr_axpy()`, etc.) can now be captured in CUDA graphs; exact number of non-zeros can be optionally requested asynchronously.
  - `bsr_assign()` now supports changing block shape (including CSR/BSR conversions)
  - Add Python operator overloads for common sparse matrix operations, e.g `A += 0.5 * B`, `y = x @ C`

- `warp.fem` new features and fixes:
  - Support for variable number of nodes per element
  - Global `wp.fem.lookup()` operator now supports `wp.fem.Tetmesh` and `wp.fem.Trimesh2D` geometries
  - Simplified defining custom subdomains (`wp.fem.Subdomain`), free-slip boundary conditions
  - New field types: `wp.fem.UniformField`, `wp.fem.ImplicitField` and `wp.fem.NonconformingField`
  - New `streamlines`, `magnetostatics` and `nonconforming_contact` examples, updated `mixed_elasticity` to use a nonlinear model
  - Function spaces can now export VTK-compatible cells for visualization
  - Fixed edge cases with NanoVDB function spaces
  - Fixed differentiability of `wp.fem.PicQuadrature` w.r.t. positions and measures

## [1.2.2] - 2024-07-04

- Support for NumPy >= 2.0

## [1.2.1] - 2024-06-14

- Fix generic function caching
- Fix Warp not being initialized when constructing arrays with `wp.array()`
- Fix `wp.is_mempool_access_supported()` not resolving the provided device arguments to `wp.context.Device`

## [1.2.0] - 2024-06-06

- Add a not-a-number floating-point constant that can be used as `wp.NAN` or `wp.nan`.
- Add `wp.isnan()`, `wp.isinf()`, and `wp.isfinite()` for scalars, vectors, matrices, etc.
- Improve kernel cache reuse by hashing just the local module constants. Previously, a
  module's hash was affected by all `wp.constant()` variables declared in a Warp program.
- Revised module compilation process to allow multiple processes to use the same kernel cache directory.
  Cached kernels will now be stored in hash-specific subdirectory.
- Add runtime checks for `wp.MarchingCubes` on field dimensions and size
- Fix memory leak in `wp.Mesh` BVH ([GH-225](https://github.com/NVIDIA/warp/issues/225))
- Use C++17 when building the Warp library and user kernels
- Increase PTX target architecture up to `sm_75` (from `sm_70`), enabling Turing ISA features
- Extended NanoVDB support (see `warp.Volume`):
  - Add support for data-agnostic index grids, allocation at voxel granularity
  - New `wp.volume_lookup_index()`, `wp.volume_sample_index()` and generic `wp.volume_sample()`/`wp.volume_lookup()`/`wp.volume_store()` kernel-level functions
  - Zero-copy aliasing of in-memory grids, support for multi-grid buffers
  - Grid introspection and blind data access capabilities
  - `warp.fem` can now work directly on NanoVDB grids using `warp.fem.Nanogrid`
  - Fixed `wp.volume_sample_v()` and `wp.volume_store_*()` adjoints
  - Prevent `wp.volume_store()` from overwriting grid background values
- Improve validation of user-provided fields and values in `warp.fem`
- Support headless rendering of `wp.render.OpenGLRenderer` via `pyglet.options["headless"] = True`
- `wp.render.RegisteredGLBuffer` can fall back to CPU-bound copying if CUDA/OpenGL interop is not available
- Clarify terms for external contributions, please see CONTRIBUTING.md for details
- Improve performance of `wp.sparse.bsr_mm()` by ~5x on benchmark problems
- Fix for XPBD incorrectly indexing into of joint actuations `joint_act` arrays
- Fix for mass matrix gradients computation in `wp.sim.FeatherstoneIntegrator()`
- Fix for handling of `--msvc_path` in build scripts
- Fix for `wp.copy()` params to record dest and src offset parameters on `wp.Tape()`
- Fix for `wp.randn()` to ensure return values are finite
- Fix for slicing of arrays with gradients in kernels
- Fix for function overload caching, ensure module is rebuilt if any function overloads are modified
- Fix for handling of `bool` types in generic kernels
- Publish CUDA 12.5 binaries for Hopper support, see https://github.com/nvidia/warp?tab=readme-ov-file#installing for details

## [1.1.1] - 2024-05-24

- `wp.init()` is no longer required to be called explicitly and will be performed on first call to the API
- Speed up `omni.warp.core`'s startup time

## [1.1.0] - 2024-05-09

- Support returning a value from `@wp.func_native` CUDA functions using type hints
- Improved differentiability of the `wp.sim.FeatherstoneIntegrator`
- Fix gradient propagation for rigid body contacts in `wp.sim.collide()`
- Added support for event-based timing, see `wp.ScopedTimer()`
- Added Tape visualization and debugging functions, see `wp.Tape.visualize()`
- Support constructing Warp arrays from objects that define the `__cuda_array_interface__` attribute
- Support copying a struct to another device, use `struct.to(device)` to migrate struct arrays
- Allow rigid shapes to not have any collisions with other shapes in `wp.sim.Model`
- Change default test behavior to test redundant GPUs (up to 2x)
- Test each example in an individual subprocess
- Polish and optimize various examples and tests
- Allow non-contiguous point arrays to be passed to `wp.HashGrid.build()`
- Upgrade LLVM to 18.1.3 for from-source builds and Linux x86-64 builds
- Build DLL source code as C++17 and require GCC 9.4 as a minimum
- Array clone, assign, and copy are now differentiable
- Use `Ruff` for formatting and linting
- Various documentation improvements (infinity, math constants, etc.)
- Improve URDF importer, handle joint armature
- Allow builtins.bool to be used in Warp data structures
- Use external gradient arrays in backward passes when passed to `wp.launch()`
- Add Conjugate Residual linear solver, see `wp.optim.linear.cr()`
- Fix propagation of gradients on aliased copy of variables in kernels
- Facilitate debugging and speed up `import warp` by eliminating raising any exceptions
- Improve support for nested vec/mat assignments in structs
- Recommend Python 3.9 or higher, which is required for JAX and soon PyTorch.
- Support gradient propagation for indexing sliced multi-dimensional arrays, i.e. `a[i][j]` vs. `a[i, j]`
- Provide an informative message if setting DLL C-types failed, instructing to try rebuilding the library

## [1.0.3] - 2024-04-17

- Add a `support_level` entry to the configuration file of the extensions

## [1.0.2] - 2024-03-22

- Make examples runnable from any location
- Fix the examples not running directly from their Python file
- Add the example gallery to the documentation
- Update `README.md` examples USD location
- Update `example_graph_capture.py` description

## [1.0.1] - 2024-03-15

- Document Device `total_memory` and `free_memory`
- Documentation for allocators, streams, peer access, and generics
- Changed example output directory to current working directory
- Added `python -m warp.examples.browse` for browsing the examples folder
- Print where the USD stage file is being saved
- Added `examples/optim/example_walker.py` sample
- Make the drone example not specific to USD
- Reduce the time taken to run some examples
- Optimise rendering points with a single colour
- Clarify an error message around needing USD
- Raise exception when module is unloaded during graph capture
- Added `wp.synchronize_event()` for blocking the host thread until a recorded event completes
- Flush C print buffers when ending `stdout` capture
- Remove more unneeded CUTLASS files
- Allow setting mempool release threshold as a fractional value

## [1.0.0] - 2024-03-07

- Add `FeatherstoneIntegrator` which provides more stable simulation of articulated rigid body dynamics in generalized coordinates (`State.joint_q` and `State.joint_qd`)
- Introduce `warp.sim.Control` struct to store control inputs for simulations (optional, by default the `Model` control inputs are used as before); integrators now have a different simulation signature: `integrator.simulate(model: Model, state_in: State, state_out: State, dt: float, control: Control)`
- `joint_act` can now behave in 3 modes: with `joint_axis_mode` set to `JOINT_MODE_FORCE` it behaves as a force/torque, with `JOINT_MODE_VELOCITY` it behaves as a velocity target, and with `JOINT_MODE_POSITION` it behaves as a position target; `joint_target` has been removed
- Add adhesive contact to Euler integrators via `Model.shape_materials.ka` which controls the contact distance at which the adhesive force is applied
- Improve handling of visual/collision shapes in URDF importer so visual shapes are not involved in contact dynamics
- Experimental JAX kernel callback support
- Improve module load exception message
- Add `wp.ScopedCapture`
- Removing `enable_backward` warning for callables
- Copy docstrings and annotations from wrapped kernels, functions, structs

## [0.15.1] - 2024-03-05

- Add examples assets to the wheel packages
- Fix broken image link in documentation
- Fix codegen for custom grad functions calling their respective forward functions
- Fix custom grad function handling for functions that have no outputs
- Fix issues when `wp.config.quiet = True`

## [0.15.0] - 2024-03-04

- Add thumbnails to examples gallery
- Apply colored lighting to examples
- Moved `examples` directory under `warp/`
- Add example usage to `python -m warp.tests --help`
- Adding `torch.autograd.function` example + docs
- Add error-checking to array shapes during creation
- Adding `example_graph_capture`
- Add a Diffsim Example of a Drone
- Fix `verify_fp` causing compiler errors and support CPU kernels
- Fix to enable `matmul` to be called in CUDA graph capture
- Enable mempools by default
- Update `wp.launch` to support tuple args
- Fix BiCGSTAB and GMRES producing NaNs when converging early
- Fix warning about backward codegen being disabled in `test_fem`
- Fix `assert_np_equal` when NaN's and tolerance are involved
- Improve error message to discern between CUDA being disabled or not supported
- Support cross-module functions with user-defined gradients
- Suppress superfluous CUDA error when ending capture after errors
- Make output during initialization atomic
- Add `warp.config.max_unroll`, fix custom gradient unrolling
- Support native replay snippets using `@wp.func_native(snippet, replay_snippet=replay_snippet)`
- Look for the CUDA Toolkit in default locations if the `CUDA_PATH` environment variable or `--cuda_path` build option are not used
- Added `wp.ones()` to efficiently create one-initialized arrays
- Rename `wp.config.graph_capture_module_load_default` to `wp.config.enable_graph_capture_module_load_by_default`

## [0.14.0] - 2024-02-19

- Add support for CUDA pooled (stream-ordered) allocators
  - Support memory allocation during graph capture
  - Support copying non-contiguous CUDA arrays during graph capture
  - Improved memory allocation/deallocation performance with pooled allocators
  - Use `wp.config.enable_mempools_at_init` to enable pooled allocators during Warp initialization (if supported)
  - `wp.is_mempool_supported()` - check if a device supports pooled allocators
  - `wp.is_mempool_enabled()`, `wp.set_mempool_enabled()` - enable or disable pooled allocators per device
  - `wp.set_mempool_release_threshold()`, `wp.get_mempool_release_threshold()` - configure memory pool release threshold
- Add support for direct memory access between devices
  - Improved peer-to-peer memory transfer performance if access is enabled
  - Caveat: enabling peer access may impact memory allocation/deallocation performance and increase memory consumption
  - `wp.is_peer_access_supported()` - check if the memory of a device can be accessed by a peer device
  - `wp.is_peer_access_enabled()`, `wp.set_peer_access_enabled()` - manage peer access for memory allocated using default CUDA allocators
  - `wp.is_mempool_access_supported()` - check if the memory pool of a device can be accessed by a peer device
  - `wp.is_mempool_access_enabled()`, `wp.set_mempool_access_enabled()` - manage access for memory allocated using pooled CUDA allocators
- Refined stream synchronization semantics
  - `wp.ScopedStream` can synchronize with the previous stream on entry and/or exit (only sync on entry by default)
  - Functions taking an optional stream argument do no implicit synchronization for max performance (e.g., `wp.copy()`, `wp.launch()`, `wp.capture_launch()`)
- Support for passing a custom `deleter` argument when constructing arrays
  - Deprecation of `owner` argument - use `deleter` to transfer ownership
- Optimizations for various core API functions (e.g., `wp.zeros()`, `wp.full()`, and more)
- Fix `wp.matmul()` to always use the correct CUDA context
- Fix memory leak in BSR transpose
- Fix stream synchronization issues when copying non-contiguous arrays
- API change: `wp.matmul()` no longer accepts a device as a parameter; instead, it infers the correct device from the arrays being multiplied
- Updated DLPack utilities to the latest published standard
  - External arrays can be imported into Warp directly, e.g., `wp.from_dlpack(external_array)`
  - Warp arrays can be exported to consumer frameworks directly, e.g., `jax.dlpack.from_dlpack(warp_array)`
  - Added CUDA stream synchronization for CUDA arrays
  - The original DLPack protocol can still be used for better performance when stream synchronization is not required, see interoperability docs for details
  - `warp.to_dlpack()` is about 3-4x faster in common cases
  - `warp.from_dlpack()` is about 2x faster when called with a DLPack capsule
  - Fixed a small CPU memory leak related to DLPack interop
- Improved performance of creating arrays

## [0.13.1] - 2024-02-22

- Ensure that the results from the `Noise Deform` are deterministic across different Kit sessions

## [0.13.0] - 2024-02-16

- Update the license to *NVIDIA Software License*, allowing commercial use (see `LICENSE.md`)
- Add `CONTRIBUTING.md` guidelines (for NVIDIA employees)
- Hash CUDA `snippet` and `adj_snippet` strings to fix caching
- Fix `build_docs.py` on Windows
- Add missing `.py` extension to `warp/tests/walkthrough_debug`
- Allow `wp.bool` usage in vector and matrix types

## [0.12.0] - 2024-02-05

- Add a warning when the `enable_backward` setting is set to `False` upon calling `wp.Tape.backward()`
- Fix kernels not being recompiled as expected when defined using a closure
- Change the kernel cache appauthor subdirectory to just "NVIDIA"
- Ensure that gradients attached to PyTorch tensors have compatible strides when calling `wp.from_torch()`
- Add a `Noise Deform` node for OmniGraph that deforms points using a perlin/curl noise

## [0.11.0] - 2024-01-23

- Re-release 1.0.0-beta.7 as a non-pre-release 0.11.0 version so it gets selected by `pip install warp-lang`.
- Introducing a new versioning and release process, detailed in `PACKAGING.md` and resembling that of [Python itself](https://devguide.python.org/developer-workflow/development-cycle/#devcycle):
  - The 0.11 release(s) can be found on the `release-0.11` branch.
  - Point releases (if any) go on the same minor release branch and only contain bug fixes, not new features.
  - The `public` branch, previously used to merge releases into and corresponding with the GitHub `main` branch, is retired.

## [1.0.0-beta.7] - 2024-01-23

- Ensure captures are always enclosed in `try`/`finally`
- Only include .py files from the warp subdirectory into wheel packages
- Fix an extension's sample node failing at parsing some version numbers
- Allow examples to run without USD when possible
- Add a setting to disable the main Warp menu in Kit
- Add iterative linear solvers, see `wp.optim.linear.cg`, `wp.optim.linear.bicgstab`, `wp.optim.linear.gmres`, and `wp.optim.linear.LinearOperator`
- Improve error messages around global variables
- Improve error messages around mat/vec assignments
- Support conversion of scalars to native/ctypes, e.g.: `float(wp.float32(1.23))` or `ctypes.c_float(wp.float32(1.23))`
- Add a constant for infinity, see `wp.inf`
- Add a FAQ entry about array assignments
- Add a mass spring cage diff simulation example, see `examples/example_diffsim_mass_spring_cage.py`
- Add `-s`, `--suite` option for only running tests belonging to the given suites
- Fix common spelling mistakes
- Fix indentation of generated code
- Show deprecation warnings only once
- Improve `wp.render.OpenGLRenderer`
- Create the extension's symlink to the *core library* at runtime
- Fix some built-ins failing to compile the backward pass when nested inside if/else blocks
- Update examples with the new variants of the mesh query built-ins
- Fix type members that weren't zero-initialized
- Fix missing adjoint function for `wp.mesh_query_ray()`

## [1.0.0-beta.6] - 2024-01-10

- Do not create CPU copy of grad array when calling `array.numpy()`
- Fix `assert_np_equal()` bug
- Support Linux AArch64 platforms, including Jetson/Tegra devices
- Add parallel testing runner (invoke with `python -m warp.tests`, use `warp/tests/unittest_serial.py` for serial testing)
- Fix support for function calls in `range()`
- `wp.matmul()` adjoints now accumulate
- Expand available operators (e.g. vector @ matrix, scalar as dividend) and improve support for calling native built-ins
- Fix multi-gpu synchronization issue in `sparse.py`
- Add depth rendering to `wp.render.OpenGLRenderer`, document `wp.render`
- Make `wp.atomic_min()`, `wp.atomic_max()` differentiable
- Fix error reporting using the exact source segment
- Add user-friendly mesh query overloads, returning a struct instead of overwriting parameters
- Address multiple differentiability issues
- Fix backpropagation for returning array element references
- Support passing the return value to adjoints
- Add point basis space and explicit point-based quadrature for `wp.fem`
- Support overriding the LLVM project source directory path using `build_lib.py --build_llvm --llvm_source_path=`
- Fix the error message for accessing non-existing attributes
- Flatten faces array for Mesh constructor in URDF parser

## [1.0.0-beta.5] - 2023-11-22

- Fix for kernel caching when function argument types change
- Fix code-gen ordering of dependent structs
- Fix for `wp.Mesh` build on MGPU systems
- Fix for name clash bug with adjoint code: https://github.com/NVIDIA/warp/issues/154
- Add `wp.frac()` for returning the fractional part of a floating point value
- Add support for custom native CUDA snippets using `@wp.func_native` decorator
- Add support for batched matmul with batch size > 2^16-1
- Add support for transposed CUTLASS `wp.matmul()` and additional error checking
- Add support for quad and hex meshes in `wp.fem`
- Detect and warn when C++ runtime doesn't match compiler during build, e.g.: ``libstdc++.so.6: version `GLIBCXX_3.4.30' not found``
- Documentation update for `wp.BVH`
- Documentation and simplified API for runtime kernel specialization `wp.Kernel`

## [1.0.0-beta.4] - 2023-11-01

- Add `wp.cbrt()` for cube root calculation
- Add `wp.mesh_furthest_point_no_sign()` to compute furthest point on a surface from a query point
- Add support for GPU BVH builds, 10-100x faster than CPU builds for large meshes
- Add support for chained comparisons, i.e.: `0 < x < 2`
- Add support for running `wp.fem` examples headless
- Fix for unit test determinism
- Fix for possible GC collection of array during graph capture
- Fix for `wp.utils.array_sum()` output initialization when used with vector types
- Coverage and documentation updates

## [1.0.0-beta.3] - 2023-10-19

- Add support for code coverage scans (test_coverage.py), coverage at 85% in `omni.warp.core`
- Add support for named component access for vector types, e.g.: `a = v.x`
- Add support for lvalue expressions, e.g.: `array[i] += b`
- Add casting constructors for matrix and vector types
- Add support for `type()` operator that can be used to return type inside kernels
- Add support for grid-stride kernels to support kernels with > 2^31-1 thread blocks
- Fix for multi-process initialization warnings
- Fix alignment issues with empty `wp.struct`
- Fix for return statement warning with tuple-returning functions
- Fix for `wp.batched_matmul()` registering the wrong function in the Tape
- Fix and document for `wp.sim` forward + inverse kinematics
- Fix for `wp.func` to return a default value if function does not return on all control paths
- Refactor `wp.fem` support for new basis functions, decoupled function spaces
- Optimizations for `wp.noise` functions, up to 10x faster in most cases
- Optimizations for `type_size_in_bytes()` used in array construction'

### Breaking Changes

- To support grid-stride kernels, `wp.tid()` can no longer be called inside `wp.func` functions.

## [1.0.0-beta.2] - 2023-09-01

- Fix for passing bool into `wp.func` functions
- Fix for deprecation warnings appearing on `stderr`, now redirected to `stdout`
- Fix for using `for i in wp.hash_grid_query(..)` syntax

## [1.0.0-beta.1] - 2023-08-29

- Fix for `wp.float16` being passed as kernel arguments
- Fix for compile errors with kernels using structs in backward pass
- Fix for `wp.Mesh.refit()` not being CUDA graph capturable due to synchronous temp. allocs
- Fix for dynamic texture example flickering / MGPU crashes demo in Kit by reusing `ui.DynamicImageProvider` instances
- Fix for a regression that disabled bundle change tracking in samples
- Fix for incorrect surface velocities when meshes are deforming in `OgnClothSimulate`
- Fix for incorrect lower-case when setting USD stage "up_axis" in examples
- Fix for incompatible gradient types when wrapping PyTorch tensor as a vector or matrix type
- Fix for adding open edges when building cloth constraints from meshes in `wp.sim.ModelBuilder.add_cloth_mesh()`
- Add support for `wp.fabricarray` to directly access Fabric data from Warp kernels, see https://docs.omniverse.nvidia.com/kit/docs/usdrt/latest/docs/usdrt_prim_selection.html for examples
- Add support for user defined gradient functions, see `@wp.func_replay`, and `@wp.func_grad` decorators
- Add support for more OG attribute types in `omni.warp.from_omni_graph()`
- Add support for creating NanoVDB `wp.Volume` objects from dense NumPy arrays
- Add support for `wp.volume_sample_grad_f()` which returns the value + gradient efficiently from an NVDB volume
- Add support for LLVM fp16 intrinsics for half-precision arithmetic
- Add implementation of stochastic gradient descent, see `wp.optim.SGD`
- Add `wp.fem` framework for solving weak-form PDE problems (see https://nvidia.github.io/warp/modules/fem.html)
- Optimizations for `omni.warp` extension load time (2.2s to 625ms cold start)
- Make all `omni.ui` dependencies optional so that Warp unit tests can run headless
- Deprecation of `wp.tid()` outside of kernel functions, users should pass `tid()` values to `wp.func` functions explicitly
- Deprecation of `wp.sim.Model.flatten()` for returning all contained tensors from the model
- Add support for clamping particle max velocity in `wp.sim.Model.particle_max_velocity`
- Remove dependency on `urdfpy` package, improve MJCF parser handling of default values

## [0.10.1] - 2023-07-25

- Fix for large multidimensional kernel launches (> 2^32 threads)
- Fix for module hashing with generics
- Fix for unrolling loops with break or continue statements (will skip unrolling)
- Fix for passing boolean arguments to build_lib.py (previously ignored)
- Fix build warnings on Linux
- Fix for creating array of structs from NumPy structured array
- Fix for regression on kernel load times in Kit when using `wp.sim`
- Update `wp.array.reshape()` to handle `-1` dimensions
- Update margin used by for mesh queries when using `wp.sim.create_soft_body_contacts()`
- Improvements to gradient handling with `wp.from_torch()`, `wp.to_torch()` plus documentation

## [0.10.0] - 2023-07-05

- Add support for macOS universal binaries (x86 + aarch64) for M1+ support
- Add additional methods for SDF generation please see the following new methods:
  - `wp.mesh_query_point_nosign()` - closest point query with no sign determination
  - `wp.mesh_query_point_sign_normal()` - closest point query with sign from angle-weighted normal
  - `wp.mesh_query_point_sign_winding_number()` - closest point query with fast winding number sign determination
- Add CSR/BSR sparse matrix support, see `wp.sparse` module:
  - `wp.sparse.BsrMatrix`
  - `wp.sparse.bsr_zeros()`, `wp.sparse.bsr_set_from_triplets()` for construction
  - `wp.sparse.bsr_mm()`, `wp.sparse_bsr_mv()` for matrix-matrix and matrix-vector products respectively
- Add array-wide utilities:
  - `wp.utils.array_scan()` - prefix sum (inclusive or exclusive)
  - `wp.utils.array_sum()` - sum across array
  - `wp.utils.radix_sort_pairs()` - in-place radix sort (key,value) pairs
- Add support for calling `@wp.func` functions from Python (outside of kernel scope)
- Add support for recording kernel launches using a `wp.Launch` object that can be replayed with low overhead, use `wp.launch(..., record_cmd=True)` to generate a command object
- Optimizations for `wp.struct` kernel arguments, up to 20x faster launches for kernels with large structs or number of params
- Refresh USD samples to use bundle based workflow + change tracking
- Add Python API for manipulating mesh and point bundle data in OmniGraph, see `omni.warp.nodes` module, see `omni.warp.nodes.mesh_create_bundle()`, `omni.warp.nodes.mesh_get_points()`, etc
- Improvements to `wp.array`:
  - Fix a number of array methods misbehaving with empty arrays
  - Fix a number of bugs and memory leaks related to gradient arrays
  - Fix array construction when creating arrays in pinned memory from a data source in pageable memory
  - `wp.empty()` no longer zeroes-out memory and returns an uninitialized array, as intended
  - `array.zero_()` and `array.fill_()` work with non-contiguous arrays
  - Support wrapping non-contiguous NumPy arrays without a copy
  - Support preserving the outer dimensions of NumPy arrays when wrapping them as Warp arrays of vector or matrix types
  - Improve PyTorch and DLPack interop with Warp arrays of arbitrary vectors and matrices
  - `array.fill_()` can now take lists or other sequences when filling arrays of vectors or matrices, e.g. `arr.fill_([[1, 2], [3, 4]])`
  - `array.fill_()` now works with arrays of structs (pass a struct instance)
  - `wp.copy()` gracefully handles copying between non-contiguous arrays on different devices
  - Add `wp.full()` and `wp.full_like()`, e.g., `a = wp.full(shape, value)`
  - Add optional `device` argument to `wp.empty_like()`, `wp.zeros_like()`, `wp.full_like()`, and `wp.clone()`
  - Add `indexedarray` methods `.zero_()`, `.fill_()`, and `.assign()`
  - Fix `indexedarray` methods `.numpy()` and `.list()`
  - Fix `array.list()` to work with arrays of any Warp data type
  - Fix `array.list()` synchronization issue with CUDA arrays
  - `array.numpy()` called on an array of structs returns a structured NumPy array with named fields
  - Improve the performance of creating arrays
- Fix for `Error: No module named 'omni.warp.core'` when running some Kit configurations (e.g.: stubgen)
- Fix for `wp.struct` instance address being included in module content hash
- Fix codegen with overridden function names
- Fix for kernel hashing so it occurs after code generation and before loading to fix a bug with stale kernel cache
- Fix for `wp.BVH.refit()` when executed on the CPU
- Fix adjoint of `wp.struct` constructor
- Fix element accessors for `wp.float16` vectors and matrices in Python
- Fix `wp.float16` members in structs
- Remove deprecated `wp.ScopedCudaGuard()`, please use `wp.ScopedDevice()` instead

## [0.9.0] - 2023-06-01

- Add support for in-place modifications to vector, matrix, and struct types inside kernels (will warn during backward pass with `wp.verbose` if using gradients)
- Add support for step-through VSCode debugging of kernel code with standalone LLVM compiler, see `wp.breakpoint()`, and `walkthrough_debug.py`
- Add support for default values on built-in functions
- Add support for multi-valued `@wp.func` functions
- Add support for `pass`, `continue`, and `break` statements
- Add missing `__sincos_stret` symbol for macOS
- Add support for gradient propagation through `wp.Mesh.points`, and other cases where arrays are passed to native functions
- Add support for Python `@` operator as an alias for `wp.matmul()`
- Add XPBD support for particle-particle collision
- Add support for individual particle radii: `ModelBuilder.add_particle` has a new `radius` argument, `Model.particle_radius` is now a Warp array
- Add per-particle flags as a `Model.particle_flags` Warp array, introduce `PARTICLE_FLAG_ACTIVE` to define whether a particle is being simulated and participates in contact dynamics
- Add support for Python bitwise operators `&`, `|`, `~`, `<<`, `>>`
- Switch to using standalone LLVM compiler by default for `cpu` devices
- Split `omni.warp` into `omni.warp.core` for Omniverse applications that want to use the Warp Python module with minimal additional dependencies
- Disable kernel gradient generation by default inside Omniverse for improved compile times
- Fix for bounds checking on element access of vector/matrix types
- Fix for stream initialization when a custom (non-primary) external CUDA context has been set on the calling thread
- Fix for duplicate `@wp.struct` registration during hot reload
- Fix for array `unot()` operator so kernel writers can use `if not array:` syntax
- Fix for case where dynamic loops are nested within unrolled loops
- Change `wp.hash_grid_point_id()` now returns -1 if the `wp.HashGrid` has not been reserved before
- Deprecate `wp.Model.soft_contact_distance` which is now replaced by `wp.Model.particle_radius`
- Deprecate single scalar particle radius (should be a per-particle array)

## [0.8.2] - 2023-04-21

- Add `ModelBuilder.soft_contact_max` to control the maximum number of soft contacts that can be registered. Use `Model.allocate_soft_contacts(new_count)` to change count on existing `Model` objects.
- Add support for `bool` parameters
- Add support for logical boolean operators with `int` types
- Fix for `wp.quat()` default constructor
- Fix conditional reassignments
- Add sign determination using angle weighted normal version of `wp.mesh_query_point()` as `wp.mesh_query_sign_normal()`
- Add sign determination using winding number of `wp.mesh_query_point()` as `wp.mesh_query_sign_winding_number()`
- Add query point without sign determination `wp.mesh_query_no_sign()`

## [0.8.1] - 2023-04-13

- Fix for regression when passing flattened numeric lists as matrix arguments to kernels
- Fix for regressions when passing `wp.struct` types with uninitialized (`None`) member attributes

## [0.8.0] - 2023-04-05

- Add `Texture Write` node for updating dynamic RTX textures from Warp kernels / nodes
- Add multi-dimensional kernel support to Warp Kernel Node
- Add `wp.load_module()` to pre-load specific modules (pass `recursive=True` to load recursively)
- Add `wp.poisson()` for sampling Poisson distributions
- Add support for UsdPhysics schema see `wp.sim.parse_usd()`
- Add XPBD rigid body implementation plus diff. simulation examples
- Add support for standalone CPU compilation (no host-compiler) with LLVM backed, enable with `--standalone` build option
- Add support for per-timer color in `wp.ScopedTimer()`
- Add support for row-based construction of matrix types outside of kernels
- Add support for setting and getting row vectors for Python matrices, see `matrix.get_row()`, `matrix.set_row()`
- Add support for instantiating `wp.struct` types within kernels
- Add support for indexed arrays, `slice = array[indices]` will now generate a sparse slice of array data
- Add support for generic kernel params, use `def compute(param: Any):`
- Add support for `with wp.ScopedDevice("cuda") as device:` syntax (same for `wp.ScopedStream()`, `wp.Tape()`)
- Add support for creating custom length vector/matrices inside kernels, see `wp.vector()`, and `wp.matrix()`
- Add support for creating identity matrices in kernels with, e.g.: `I = wp.identity(n=3, dtype=float)`
- Add support for unary plus operator (`wp.pos()`)
- Add support for `wp.constant` variables to be used directly in Python without having to use `.val` member
- Add support for nested `wp.struct` types
- Add support for returning `wp.struct` from functions
- Add `--quick` build for faster local dev. iteration (uses a reduced set of SASS arches)
- Add optional `requires_grad` parameter to `wp.from_torch()` to override gradient allocation
- Add type hints for generic vector / matrix types in Python stubs
- Add support for custom user function recording in `wp.Tape()`
- Add support for registering CUTLASS `wp.matmul()` with tape backward pass
- Add support for grids with > 2^31 threads (each dimension may be up to INT_MAX in length)
- Add CPU fallback for `wp.matmul()`
- Optimizations for `wp.launch()`, up to 3x faster launches in common cases
- Fix `wp.randf()` conversion to float to reduce bias for uniform sampling
- Fix capture of `wp.func` and `wp.constant` types from inside Python closures
- Fix for CUDA on WSL
- Fix for matrices in structs
- Fix for transpose indexing for some non-square matrices
- Enable Python faulthandler by default
- Update to VS2019

### Breaking Changes

- `wp.constant` variables can now be treated as their true type, accessing the underlying value through `constant.val` is no longer supported
- `wp.sim.model.ground_plane` is now a `wp.array` to support gradient, users should call `builder.set_ground_plane()` to create the ground 
- `wp.sim` capsule, cones, and cylinders are now aligned with the default USD up-axis

## [0.7.2] - 2023-02-15

- Reduce test time for vec/math types
- Clean-up CUDA disabled build pipeline
- Remove extension.gen.toml to make Kit packages Python version independent
- Handle additional cases for array indexing inside Python

## [0.7.1] - 2023-02-14

- Disabling some slow tests for Kit
- Make unit tests run on first GPU only by default

## [0.7.0] - 2023-02-13

- Add support for arbitrary length / type vector and matrices e.g.: `wp.vec(length=7, dtype=wp.float16)`, see `wp.vec()`, and `wp.mat()`
- Add support for `array.flatten()`, `array.reshape()`, and `array.view()` with NumPy semantics
- Add support for slicing `wp.array` types in Python
- Add `wp.from_ptr()` helper to construct arrays from an existing allocation
- Add support for `break` statements in ranged-for and while loops (backward pass support currently not implemented)
- Add built-in mathematic constants, see `wp.pi`, `wp.e`, `wp.log2e`, etc.
- Add built-in conversion between degrees and radians, see `wp.degrees()`, `wp.radians()`
- Add security pop-up for Kernel Node
- Improve error handling for kernel return values

## [0.6.3] - 2023-01-31

- Add DLPack utilities, see `wp.from_dlpack()`, `wp.to_dlpack()`
- Add Jax utilities, see `wp.from_jax()`, `wp.to_jax()`, `wp.device_from_jax()`, `wp.device_to_jax()`
- Fix for Linux Kit extensions OM-80132, OM-80133

## [0.6.2] - 2023-01-19

- Updated `wp.from_torch()` to support more data types
- Updated `wp.from_torch()` to automatically determine the target Warp data type if not specified
- Updated `wp.from_torch()` to support non-contiguous tensors with arbitrary strides
- Add CUTLASS integration for dense GEMMs, see `wp.matmul()` and `wp.matmul_batched()`
- Add QR and Eigen decompositions for `mat33` types, see `wp.qr3()`, and `wp.eig3()`
- Add default (zero) constructors for matrix types
- Add a flag to suppress all output except errors and warnings (set `wp.config.quiet = True`)
- Skip recompilation when Kernel Node attributes are edited
- Allow optional attributes for Kernel Node
- Allow disabling backward pass code-gen on a per-kernel basis, use `@wp.kernel(enable_backward=False)`
- Replace Python `imp` package with `importlib`
- Fix for quaternion slerp gradients (`wp.quat_slerp()`)

## [0.6.1] - 2022-12-05

- Fix for non-CUDA builds
- Fix strides computation in array_t constructor, fixes a bug with accessing mesh indices through mesh.indices[]
- Disable backward pass code generation for kernel node (4-6x faster compilation)
- Switch to linbuild for universal Linux binaries (affects TeamCity builds only)

## [0.6.0] - 2022-11-28

- Add support for CUDA streams, see `wp.Stream`, `wp.get_stream()`, `wp.set_stream()`, `wp.synchronize_stream()`, `wp.ScopedStream`
- Add support for CUDA events, see `wp.Event`, `wp.record_event()`, `wp.wait_event()`, `wp.wait_stream()`, `wp.Stream.record_event()`, `wp.Stream.wait_event()`, `wp.Stream.wait_stream()`
- Add support for PyTorch stream interop, see `wp.stream_from_torch()`, `wp.stream_to_torch()`
- Add support for allocating host arrays in pinned memory for asynchronous data transfers, use `wp.array(..., pinned=True)` (default is non-pinned)
- Add support for direct conversions between all scalar types, e.g.: `x = wp.uint8(wp.float64(3.0))`
- Add per-module option to enable fast math, use `wp.set_module_options({"fast_math": True})`, fast math is now *disabled* by default
- Add support for generating CUBIN kernels instead of PTX on systems with older drivers
- Add user preference options for CUDA kernel output ("ptx" or "cubin", e.g.: `wp.config.cuda_output = "ptx"` or per-module `wp.set_module_options({"cuda_output": "ptx"})`)
- Add kernel node for OmniGraph
- Add `wp.quat_slerp()`, `wp.quat_to_axis_angle()`, `wp.rotate_rodriquez()` and adjoints for all remaining quaternion operations
- Add support for unrolling for-loops when range is a `wp.constant`
- Add support for arithmetic operators on built-in vector / matrix types outside of `wp.kernel`
- Add support for multiple solution variables in `wp.optim` Adam optimization
- Add nested attribute support for `wp.struct` attributes
- Add missing adjoint implementations for spatial math types, and document all functions with missing adjoints
- Add support for retrieving NanoVDB tiles and voxel size, see `wp.Volume.get_tiles()`, and `wp.Volume.get_voxel_size()`
- Add support for store operations on integer NanoVDB volumes, see `wp.volume_store_i()`
- Expose `wp.Mesh` points, indices, as arrays inside kernels, see `wp.mesh_get()`
- Optimizations for `wp.array` construction, 2-3x faster on average
- Optimizations for URDF import
- Fix various deployment issues by statically linking with all CUDA libs
- Update warp.so/warp.dll to CUDA Toolkit 11.5

## [0.5.1] - 2022-11-01

- Fix for unit tests in Kit

## [0.5.0] - 2022-10-31

- Add smoothed particle hydrodynamics (SPH) example, see `example_sph.py`
- Add support for accessing `array.shape` inside kernels, e.g.: `width = arr.shape[0]`
- Add dependency tracking to hot-reload modules if dependencies were modified
- Add lazy acquisition of CUDA kernel contexts (save ~300Mb of GPU memory in MGPU environments)
- Add BVH object, see `wp.Bvh` and `bvh_query_ray()`, `bvh_query_aabb()` functions
- Add component index operations for `spatial_vector`, `spatial_matrix` types
- Add `wp.lerp()` and `wp.smoothstep()` builtins
- Add `wp.optim` module with implementation of the Adam optimizer for float and vector types
- Add support for transient Python modules (fix for Houdini integration)
- Add `wp.length_sq()`, `wp.trace()` for vector / matrix types respectively
- Add missing adjoints for `wp.quat_rpy()`, `wp.determinant()`
- Add `wp.atomic_min()`, `wp.atomic_max()` operators
- Add vectorized version of `wp.sim.model.add_cloth_mesh()`
- Add NVDB volume allocation API, see `wp.Volume.allocate()`, and `wp.Volume.allocate_by_tiles()`
- Add NVDB volume write methods, see `wp.volume_store_i()`, `wp.volume_store_f()`, `wp.volume_store_v()`
- Add MGPU documentation
- Add example showing how to compute Jacobian of multiple environments in parallel, see `example_jacobian_ik.py`
- Add `wp.Tape.zero()` support for `wp.struct` types
- Make SampleBrowser an optional dependency for Kit extension
- Make `wp.Mesh` object accept both 1d and 2d arrays of face vertex indices
- Fix for reloading of class member kernel / function definitions using `importlib.reload()`
- Fix for hashing of `wp.constants()` not invalidating kernels
- Fix for reload when multiple `.ptx` versions are present
- Improved error reporting during code-gen

## [0.4.3] - 2022-09-20

- Update all samples to use GPU interop path by default
- Fix for arrays > 2GB in length
- Add support for per-vertex USD mesh colors with `wp.render` class

## [0.4.2] - 2022-09-07

- Register Warp samples to the sample browser in Kit
- Add NDEBUG flag to release mode kernel builds
- Fix for particle solver node when using a large number of particles
- Fix for broken cameras in Warp sample scenes

## [0.4.1] - 2022-08-30

- Add geometry sampling methods, see `wp.sample_unit_cube()`, `wp.sample_unit_disk()`, etc
- Add `wp.lower_bound()` for searching sorted arrays
- Add an option for disabling code-gen of backward pass to improve compilation times, see `wp.set_module_options({"enable_backward": False})`, True by default
- Fix for using Warp from Script Editor or when module does not have a `__file__` attribute
- Fix for hot reload of modules containing `wp.func()` definitions
- Fix for debug flags not being set correctly on CUDA when `wp.config.mode == "debug"`, this enables bounds checking on CUDA kernels in debug mode
- Fix for code gen of functions that do not return a value

## [0.4.0] - 2022-08-09

- Fix for FP16 conversions on GPUs without hardware support
- Fix for `runtime = None` errors when reloading the Warp module
- Fix for PTX architecture version when running with older drivers, see `wp.config.ptx_target_arch`
- Fix for USD imports from `__init__.py`, defer them to individual functions that need them
- Fix for robustness issues with sign determination for `wp.mesh_query_point()`
- Fix for `wp.HashGrid` memory leak when creating/destroying grids
- Add CUDA version checks for toolkit and driver
- Add support for cross-module `@wp.struct` references
- Support running even if CUDA initialization failed, use `wp.is_cuda_available()` to check availability
- Statically linking with the CUDA runtime library to avoid deployment issues

### Breaking Changes

- Removed `wp.runtime` reference from the top-level module, as it should be considered private

## [0.3.2] - 2022-07-19

- Remove Torch import from `__init__.py`, defer import to `wp.from_torch()`, `wp.to_torch()`

## [0.3.1] - 2022-07-12

- Fix for marching cubes reallocation after initialization
- Add support for closest point between line segment tests, see `wp.closest_point_edge_edge()` builtin
- Add support for per-triangle elasticity coefficients in simulation, see `wp.sim.ModelBuilder.add_cloth_mesh()`
- Add support for specifying default device, see `wp.set_device()`, `wp.get_device()`, `wp.ScopedDevice`
- Add support for multiple GPUs (e.g., `"cuda:0"`, `"cuda:1"`), see `wp.get_cuda_devices()`, `wp.get_cuda_device_count()`, `wp.get_cuda_device()`
- Add support for explicitly targeting the current CUDA context using device alias `"cuda"`
- Add support for using arbitrary external CUDA contexts, see `wp.map_cuda_device()`, `wp.unmap_cuda_device()`
- Add PyTorch device aliasing functions, see `wp.device_from_torch()`, `wp.device_to_torch()`

### Breaking Changes

- A CUDA device is used by default, if available (aligned with `wp.get_preferred_device()`)
- `wp.ScopedCudaGuard` is deprecated, use `wp.ScopedDevice` instead
- `wp.synchronize()` now synchronizes all devices; for finer-grained control, use `wp.synchronize_device()`
- Device alias `"cuda"` now refers to the current CUDA context, rather than a specific device like `"cuda:0"` or `"cuda:1"`

## [0.3.0] - 2022-07-08

- Add support for FP16 storage type, see `wp.float16`
- Add support for per-dimension byte strides, see `wp.array.strides`
- Add support for passing Python classes as kernel arguments, see `@wp.struct` decorator
- Add additional bounds checks for builtin matrix types
- Add additional floating point checks, see `wp.config.verify_fp`
- Add interleaved user source with generated code to aid debugging
- Add generalized GPU marching cubes implementation, see `wp.MarchingCubes` class
- Add additional scalar*matrix vector operators
- Add support for retrieving a single row from builtin types, e.g.: `r = m33[i]`
- Add  `wp.log2()` and `wp.log10()` builtins
- Add support for quickly instancing `wp.sim.ModelBuilder` objects to improve env. creation performance for RL
- Remove custom CUB version and improve compatibility with CUDA 11.7
- Fix to preserve external user-gradients when calling `wp.Tape.zero()`
- Fix to only allocate gradient of a Torch tensor if `requires_grad=True`
- Fix for missing `wp.mat22` constructor adjoint
- Fix for ray-cast precision in edge case on GPU (watertightness issue)
- Fix for kernel hot-reload when definition changes
- Fix for NVCC warnings on Linux
- Fix for generated function names when kernels are defined as class functions
- Fix for reload of generated CPU kernel code on Linux
- Fix for example scripts to output USD at 60 timecodes per-second (better Kit compatibility)

## [0.2.3] - 2022-06-13

- Fix for incorrect 4d array bounds checking
- Fix for `wp.constant` changes not updating module hash
- Fix for stale CUDA kernel cache when CPU kernels launched first
- Array gradients are now allocated along with the arrays and accessible as `wp.array.grad`, users should take care to always call `wp.Tape.zero()` to clear gradients between different invocations of `wp.Tape.backward()`
- Added `wp.array.fill_()` to set all entries to a scalar value (4-byte values only currently)

### Breaking Changes

- Tape `capture` option has been removed, users can now capture tapes inside existing CUDA graphs (e.g.: inside Torch)
- Scalar loss arrays should now explicitly set `requires_grad=True` at creation time

## [0.2.2] - 2022-05-30

- Fix for `from import *` inside Warp initialization
- Fix for body space velocity when using deforming Mesh objects with scale
- Fix for noise gradient discontinuities affecting `wp.curlnoise()`
- Fix for `wp.from_torch()` to correctly preserve shape
- Fix for URDF parser incorrectly passing density to scale parameter
- Optimizations for startup time from 3s -> 0.3s
- Add support for custom kernel cache location, Warp will now store generated binaries in the user's application directory
- Add support for cross-module function references, e.g.: call another modules @wp.func functions
- Add support for overloading `@wp.func` functions based on argument type
- Add support for calling built-in functions directly from Python interpreter outside kernels (experimental)
- Add support for auto-complete and docstring lookup for builtins in IDEs like VSCode, PyCharm, etc
- Add support for doing partial array copies, see `wp.copy()` for details
- Add support for accessing mesh data directly in kernels, see `wp.mesh_get_point()`, `wp.mesh_get_index()`, `wp.mesh_eval_face_normal()`
- Change to only compile for targets where kernel is launched (e.g.: will not compile CPU unless explicitly requested)

### Breaking Changes

- Builtin methods such as `wp.quat_identity()` now call the Warp native implementation directly and will return a `wp.quat` object instead of NumPy array
- NumPy implementations of many builtin methods have been moved to `wp.utils` and will be deprecated
- Local `@wp.func` functions should not be namespaced when called, e.g.: previously `wp.myfunc()` would work even if `myfunc()` was not a builtin
- Removed `wp.rpy2quat()`, please use `wp.quat_rpy()` instead

## [0.2.1] - 2022-05-11

- Fix for unit tests in Kit

## [0.2.0] - 2022-05-02

### Warp Core

- Fix for unrolling loops with negative bounds
- Fix for unresolved symbol `hash_grid_build_device()` not found when lib is compiled without CUDA support
- Fix for failure to load nvrtc-builtins64_113.dll when user has a newer CUDA toolkit installed on their machine
- Fix for conversion of Torch tensors to `wp.array` with a vector dtype (incorrect row count)
- Fix for `warp.dll` not found on some Windows installations
- Fix for macOS builds on Clang 13.x
- Fix for step-through debugging of kernels on Linux
- Add argument type checking for user defined `@wp.func` functions
- Add support for custom iterable types, supports ranges, hash grid, and mesh query objects
- Add support for multi-dimensional arrays, for example use `x = array[i,j,k]` syntax to address a 3-dimensional array
- Add support for multi-dimensional kernel launches, use `launch(kernel, dim=(i,j,k), ...` and `i,j,k = wp.tid()` to obtain thread indices
- Add support for bounds-checking array memory accesses in debug mode, use `wp.config.mode = "debug"` to enable
- Add support for differentiating through dynamic and nested for-loops
- Add support for evaluating MLP neural network layers inside kernels with custom activation functions, see `wp.mlp()`
- Add additional NVDB sampling methods and adjoints, see `wp.volume_sample_i()`, `wp.volume_sample_f()`, and `wp.volume_sample_vec()`
- Add support for loading zlib compressed NVDB volumes, see `wp.Volume.load_from_nvdb()`
- Add support for triangle intersection testing, see `wp.intersect_tri_tri()`
- Add support for NVTX profile zones in `wp.ScopedTimer()`
- Add support for additional transform and quaternion math operations, see `wp.inverse()`, `wp.quat_to_matrix()`, `wp.quat_from_matrix()`
- Add fast math (`--fast-math`) to kernel compilation by default
- Add `wp.torch` import by default (if PyTorch is installed)

### Warp Kit

- Add Kit menu for browsing Warp documentation and example scenes under 'Window->Warp'
- Fix for OgnParticleSolver.py example when collider is coming from Read Prim into Bundle node

### Warp Sim

- Fix for joint attachment forces
- Fix for URDF importer and floating base support
- Add examples showing how to use differentiable forward kinematics to solve inverse kinematics
- Add examples for URDF cartpole and quadruped simulation

### Breaking Changes

- `wp.volume_sample_world()` is now replaced by `wp.volume_sample_f/i/vec()` which operate in index (local) space. Users should use `wp.volume_world_to_index()` to transform points from world space to index space before sampling.
- `wp.mlp()` expects multi-dimensional arrays instead of one-dimensional arrays for inference, all other semantics remain the same as earlier versions of this API.
- `wp.array.length` member has been removed, please use `wp.array.shape` to access array dimensions, or use `wp.array.size` to get total element count
- Marking `dense_gemm()`, `dense_chol()`, etc methods as experimental until we revisit them

## [0.1.25] - 2022-03-20

- Add support for class methods to be Warp kernels
- Add HashGrid reserve() so it can be used with CUDA graphs
- Add support for CUDA graph capture of tape forward/backward passes
- Add support for Python 3.8.x and 3.9.x
- Add hyperbolic trigonometric functions, see `wp.tanh()`, `wp.sinh()`, `wp.cosh()`
- Add support for floored division on integer types
- Move tests into core library so they can be run in Kit environment

## [0.1.24] - 2022-03-03

### Warp Core

- Add NanoVDB support, see `wp.volume_sample*()` methods
- Add support for reading compile-time constants in kernels, see `wp.constant()`
- Add support for __cuda_array_interface__ protocol for zero-copy interop with PyTorch, see `wp.torch.to_torch()`
- Add support for additional numeric types, i8, u8, i16, u16, etc
- Add better checks for device strings during allocation / launch
- Add support for sampling random numbers with a normal distribution, see `wp.randn()`
- Upgrade to CUDA 11.3
- Update example scenes to Kit 103.1
- Deduce array dtype from np.array when one is not provided
- Fix for ranged for loops with negative step sizes
- Fix for 3d and 4d spherical gradient distributions

## [0.1.23] - 2022-02-17

### Warp Core

- Fix for generated code folder being removed during Showroom installation
- Fix for macOS support
- Fix for dynamic for-loop code gen edge case
- Add procedural noise primitives, see `wp.noise()`, `wp.pnoise()`, `wp.curlnoise()`
- Move simulation helpers our of test into `wp.sim` module

## [0.1.22] - 2022-02-14

### Warp Core

- Fix for .so reloading on Linux
- Fix for while loop code-gen in some edge cases
- Add rounding functions `wp.round()`, `wp.rint()`, `wp.trunc()`, `wp.floor()`, `wp.ceil()`
- Add support for printing strings and formatted strings from kernels
- Add MSVC compiler version detection and require minimum

### Warp Sim

- Add support for universal and compound joint types

## [0.1.21] - 2022-01-19

### Warp Core

- Fix for exception on shutdown in empty `wp.array` objects
- Fix for hot reload of CPU kernels in Kit
- Add hash grid primitive for point-based spatial queries, see `wp.hash_grid_query()`, `wp.hash_grid_query_next()`
- Add new PRNG methods using PCG-based generators, see `wp.rand_init()`, `wp.randf()`, `wp.randi()`
- Add support for AABB mesh queries, see `wp.mesh_query_aabb()`, `wp.mesh_query_aabb_next()`
- Add support for all Python `range()` loop variants
- Add builtin vec2 type and additional math operators, `wp.pow()`, `wp.tan()`, `wp.atan()`, `wp.atan2()`
- Remove dependency on CUDA driver library at build time
- Remove unused NVRTC binary dependencies (50mb smaller Linux distribution)

### Warp Sim

- Bundle import of multiple shapes for simulation nodes
- New OgnParticleVolume node for sampling shapes -> particles
- New OgnParticleSolver node for DEM style granular materials

## [0.1.20] - 2021-11-02

- Updates to the ripple solver for GTC (support for multiple colliders, buoyancy, etc)

## [0.1.19] - 2021-10-15

- Publish from 2021.3 to avoid omni.graph database incompatibilities

## [0.1.18] - 2021-10-08

- Enable Linux support (tested on 20.04)

## [0.1.17] - 2021-09-30

- Fix for 3x3 SVD adjoint
- Fix for A6000 GPU (bump compute model to sm_52 minimum)
- Fix for .dll unload on rebuild
- Fix for possible array destruction warnings on shutdown
- Rename spatial_transform -> transform
- Documentation update

## [0.1.16] - 2021-09-06

- Fix for case where simple assignments (a = b) incorrectly generated reference rather than value copy
- Handle passing zero-length (empty) arrays to kernels

## [0.1.15] - 2021-09-03

- Add additional math library functions (asin, etc)
- Add builtin 3x3 SVD support
- Add support for named constants (True, False, None)
- Add support for if/else statements (differentiable)
- Add custom memset kernel to avoid CPU overhead of cudaMemset()
- Add rigid body joint model to `wp.sim` (based on Brax)
- Add Linux, MacOS support in core library
- Fix for incorrectly treating pure assignment as reference instead of value copy
- Removes the need to transfer array to CPU before numpy conversion (will be done implicitly)
- Update the example OgnRipple wave equation solver to use bundles

## [0.1.14] - 2021-08-09

- Fix for out-of-bounds memory access in CUDA BVH
- Better error checking after kernel launches (use `wp.config.verify_cuda=True`)
- Fix for vec3 normalize adjoint code

## [0.1.13] - 2021-07-29

- Remove OgnShrinkWrap.py test node

## [0.1.12] - 2021-07-29

- Switch to Woop et al.'s watertight ray-tri intersection test
- Disable --fast-math in CUDA compilation step for improved precision

## [0.1.11] - 2021-07-28

- Fix for `wp.mesh_query_ray()` returning incorrect t-value

## [0.1.10] - 2021-07-28

- Fix for OV extension fwatcher filters to avoid hot-reload loop due to OGN regeneration

## [0.1.9] - 2021-07-21

- Fix for loading sibling DLL paths
- Better type checking for built-in function arguments
- Added runtime docs, can now list all builtins using `wp.print_builtins()`

## [0.1.8] - 2021-07-14

- Fix for hot-reload of CUDA kernels
- Add Tape object for replaying differentiable kernels
- Add helpers for Torch interop (convert `torch.Tensor` to `wp.Array`)

## [0.1.7] - 2021-07-05

- Switch to NVRTC for CUDA runtime
- Allow running without host compiler
- Disable asserts in kernel release mode (small perf. improvement)

## [0.1.6] - 2021-06-14

- Look for CUDA toolchain in target-deps

## [0.1.5] - 2021-06-14

- Rename OgLang -> Warp
- Improve CUDA environment error checking
- Clean-up some logging, add verbose mode (`wp.config.verbose`)

## [0.1.4] - 2021-06-10

- Add support for mesh raycast

## [0.1.3] - 2021-06-09

- Add support for unary negation operator
- Add support for mutating variables during dynamic loops (non-differentiable)
- Add support for in-place operators
- Improve kernel cache start up times (avoids adjointing before cache check)
- Update README.md with requirements / examples

## [0.1.2] - 2021-06-03

- Add support for querying mesh velocities
- Add CUDA graph support, see `wp.capture_begin()`, `wp.capture_end()`, `wp.capture_launch()`
- Add explicit initialization phase, `wp.init()`
- Add variational Euler solver (sim)
- Add contact caching, switch to nonlinear friction model (sim)

- Fix for Linux/macOS support

## [0.1.1] - 2021-05-18

- Fix bug with conflicting CUDA contexts

## [0.1.0] - 2021-05-17

- Initial publish for alpha testing

[Unreleased]: https://github.com/NVIDIA/warp/compare/v1.3.3...HEAD
[1.3.3]: https://github.com/NVIDIA/warp/releases/tag/v1.3.3
[1.3.2]: https://github.com/NVIDIA/warp/releases/tag/v1.3.2
[1.3.1]: https://github.com/NVIDIA/warp/releases/tag/v1.3.1
[1.3.0]: https://github.com/NVIDIA/warp/releases/tag/v1.3.0
[1.2.2]: https://github.com/NVIDIA/warp/releases/tag/v1.2.2
[1.2.1]: https://github.com/NVIDIA/warp/releases/tag/v1.2.1
[1.2.0]: https://github.com/NVIDIA/warp/releases/tag/v1.2.0
[1.1.0]: https://github.com/NVIDIA/warp/releases/tag/v1.1.0
[1.0.2]: https://github.com/NVIDIA/warp/releases/tag/v1.0.2
[1.0.1]: https://github.com/NVIDIA/warp/releases/tag/v1.0.1
[1.0.0]: https://github.com/NVIDIA/warp/releases/tag/v1.0.0
[0.15.1]: https://github.com/NVIDIA/warp/releases/tag/v0.15.1
[0.15.0]: https://github.com/NVIDIA/warp/releases/tag/v0.15.0
[0.13.0]: https://github.com/NVIDIA/warp/releases/tag/v0.13.0
[0.11.0]: https://github.com/NVIDIA/warp/releases/tag/v0.11.0
[1.0.0-beta.6]: https://github.com/NVIDIA/warp/releases/tag/v1.0.0-beta.6
[1.0.0-beta.5]: https://github.com/NVIDIA/warp/releases/tag/v1.0.0-beta.5
[0.10.1]: https://github.com/NVIDIA/warp/releases/tag/v0.10.1
[0.9.0]: https://github.com/NVIDIA/warp/releases/tag/v0.9.0
[0.7.0]: https://github.com/NVIDIA/warp/releases/tag/v0.7.0
[0.5.0]: https://github.com/NVIDIA/warp/releases/tag/v0.5.0
[0.4.3]: https://github.com/NVIDIA/warp/releases/tag/v0.4.3
[0.3.1]: https://github.com/NVIDIA/warp/releases/tag/v0.3.1
[0.2.3]: https://github.com/NVIDIA/warp/releases/tag/v0.2.3
[0.2.0]: https://github.com/NVIDIA/warp/releases/tag/v0.2.0<|MERGE_RESOLUTION|>--- conflicted
+++ resolved
@@ -33,11 +33,8 @@
 - Skip unused functions in module code generation, improving performance.
 - Avoid reloading modules if their content does not change, improving performance.
 - `wp.Mesh.points` is now a property instead of a raw data member, its reference can be changed after the mesh is initialized.
-<<<<<<< HEAD
 - Improve error message when invalid objects are referenced in a Warp kernel.
-=======
 - `if`/`else`/`elif` statements with constant conditions are resolved at compile time with no branches being inserted in the generated code.
->>>>>>> 6e35e5c7
 
 ### Fixed
 
