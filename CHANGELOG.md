# Changelog

## [Unreleased] - 2025-??

### Added

- Add the static method `wp.MarchingCubes.extract_surface_marching_cubes()` to extract a triangular mesh from a
  3D scalar field sampled to a regular grid ([GH-788](https://github.com/NVIDIA/warp/issues/788)).
- Support input-output aliasing in JAX FFI ([GH-815](https://github.com/NVIDIA/warp/issues/815)).
- Add additional OpenGL rendering example code that shows how to use ImGui ([GH-833](https://github.com/NVIDIA/warp/issues/833))
- Add support for displaying and editing Warp vector and array types in ImGui ([GH-844](https://github.com/NVIDIA/warp/issues/844))
- Memory address of warp arrays can now be retrieved in kernels as `array.ptr` ([GH-819](https://github.com/NVIDIA/warp/issues/819)).


### Changed

- Ensure that the arguments passed when calling user functions in the Python scope are strictly matched to the
  function's signature, as to match the behavior with how built-ins are resolved.
- Prefix all Warp symbols exported to `warp.so`/`warp.dll` with the `wp_` namespace to avoid conflicts with other
  libraries ([GH-792](https://github.com/NVIDIA/warp/issues/792)).
- Update `wp.MarchingCubes` to a pure-Warp implementation, allowing cross-platform support and differentiability.
  ([GH-788](https://github.com/NVIDIA/warp/issues/788)).
- Constructing wp.array objects from a pointer inside Warp kernels (e.g., wp.array(ptr=..., shape=...)) no longer requires the shape to be a compile-time constant, allowing for greater flexibility.
 - warp.sparse can now operate efficiently on sparse matrices with arbitrarily-sized blocks, and leverage tiled computations when relevant ([GH-838](https://github.com/NVIDIA/warp/issues/838)).

### Fixed

- Fix calling user functions from Python scope not working with array parameters.
- Fix `tape.zero()` not resetting gradient arrays in nested structs ([GH-807](https://github.com/NVIDIA/warp/issues/807)).
- Fix a bug with the marching-cubes output geometry ([GH-324](https://github.com/NVIDIA/warp/issues/324)).
- Fix a bug where cuda modules could get unloaded while they are still required when conditional graph nodes are used because the destructor of the python Graph object could get called too early
- Fix increased compile times for kernels using matmul, Cholesky, and FFT solvers by upgrading to libmathdx 0.2.2 ([GH-809](https://github.com/NVIDIA/warp/issues/809)).
- Fix codegen errors associated with adjoint of `wp.tile_sum()` when using shared tiles ([GH-822](https://github.com/NVIDIA/warp/issues/822)).
- Fix the OpenGL renderer not correctly displaying colors for box shapes
  ([GH-810](https://github.com/NVIDIA/warp/issues/810)).
- Fix a bug where meshes with different `scale` attributes were rendered by the same instance in OpenGLRenderer ([GH-828](https://github.com/NVIDIA/warp/issues/828)).
- The OpenGL renderer should not run properly on Mac OS ([GH-834](https://github.com/NVIDIA/warp/issues/834))
- Fix hashing of modules in which functions or kernels use static expressions that cannot be resolved at the time of declaration ([GH-830](https://github.com/NVIDIA/warp/issues/830)).
- Fix box-box collision by computing the contact normal at the closest point of approach instead of at the center of
  the source box ([GH-839](https://github.com/NVIDIA/warp/pull/839)).
- Fix potential uninitialized memory issues in `wp.tile_sort()` when an array of `NaN` values were provided ([GH-836](https://github.com/NVIDIA/warp/issues/836).
- Fix `wp.tile_min()` and `wp.tile_argmin()` for large tiles with low occupancy ([GH-725](https://github.com/NVIDIA/warp/issues/725)).
<<<<<<< HEAD
- Fix a bug causing potential dead loops in `wp_balance_coloring` ([GH-816](https://github.com/NVIDIA/warp/issues/816)).
- Fix driver entry point error for `cuDeviceGetUuid` caused by using an incorrect version
  ([GH-851](https://github.com/NVIDIA/warp/issues/851)).
- Fix behavior of `bsr_from_triplets` with `prune_numerical_zeros=False`
  ([GH-832](https://github.com/NVIDIA/warp/issues/832)).
=======
- Fix incorrect adjoints for `div(scalar, vec)`, `div(scalar, mat)`, and `div(scalar, quat)`, and other miscellaneous issues with adjoints
  ([GH-831](https://github.com/NVIDIA/warp/issues/831)).
>>>>>>> 0044654b

## [1.8.0] - 2025-07-01

### Added

- Add `wp.map()` to map a function over arrays and add math operators for Warp arrays
  ([docs](https://nvidia.github.io/warp/modules/runtime.html#warp.utils.map),
  [GH-694](https://github.com/NVIDIA/warp/issues/694)).
- Add support for dynamic control flow in CUDA graphs, see `wp.capture_if()` and `wp.capture_while()`
  ([docs](https://nvidia.github.io/warp/modules/runtime.html#conditional-execution),
  [GH-597](https://github.com/NVIDIA/warp/issues/597)).
- Add `wp.capture_debug_dot_print()` to write a DOT file describing the structure of a captured CUDA graph
  ([GH-746](https://github.com/NVIDIA/warp/issues/746)).
- Add the `Device.sm_count` property to get the number of streaming multiprocessors on a CUDA device
  ([GH-584](https://github.com/NVIDIA/warp/issues/584)).
- Add `wp.block_dim()` to query the number of threads in the current block inside a kernel
  ([GH-695](https://github.com/NVIDIA/warp/issues/695)).
- Add `wp.atomic_cas()` and `wp.atomic_exch()` built-ins for atomic compare-and-swap and exchange operations
  ([GH-767](https://github.com/NVIDIA/warp/issues/767)).
- Add support for profiling GPU runtime module compilation using the global `wp.config.compile_time_trace`
  setting or the module-level `"compile_time_trace"` option. When used, JSON files in the Trace Event
  format will be written in the kernel cache, which can be opened in a viewer like `chrome://tracing/`
  ([docs](https://nvidia.github.io/warp/profiling.html#profiling-module-compilation),
  [GH-609](https://github.com/NVIDIA/warp/issues/609)).
- Add support for returning multiple values from native functions like `wp.svd3()` and `wp.quat_to_axis_angle()`
  ([GH-503](https://github.com/NVIDIA/warp/issues/503)).
- Add support for passing tiles to user `wp.func` functions ([GH-682](https://github.com/NVIDIA/warp/issues/682)).
- Add `wp.tile_squeeze()` to remove axes of length one ([GH-662](https://github.com/NVIDIA/warp/issues/662)).
- Add `wp.tile_reshape()` to reshape a tile ([GH-663](https://github.com/NVIDIA/warp/issues/663)).
- Add `wp.tile_astype()` to return a new tile with the same data but different data type. ([GH-683](https://github.com/NVIDIA/warp/issues/683)).
- Add support for in-place tile add and subtract operations ([GH-518](https://github.com/NVIDIA/warp/issues/518)).
- Add support for in-place tile-component addition and subtraction ([GH-659](https://github.com/NVIDIA/warp/issues/659)).
- Add support for 2D solves using `wp.tile_cholesky_solve()` ([GH-773](https://github.com/NVIDIA/warp/pull/773)).
- Add `wp.tile_scan_inclusive()` and `wp.tile_scan_exclusive()` for performing inclusive and exclusive scans over tiles
  ([GH-731](https://github.com/NVIDIA/warp/issues/731)).
- Support attribute indexing for quaternions on the right-hand side of expressions
  ([GH-625](https://github.com/NVIDIA/warp/issues/625)).
- Add `wp.transform_compose()` and `wp.transform_decompose()` for converting between transforms and 4x4 matrices with 3D
  scale information ([GH-576](https://github.com/NVIDIA/warp/issues/576)).
- Add various `wp.transform` syntax operations for loading and storing ([GH-710](https://github.com/NVIDIA/warp/issues/710)).
- Add the `as_spheres` parameter to `UsdRenderer.render_points()` in order to choose whether to render the points as USD
  spheres using a point instancer or as simple USD points ([GH-634](https://github.com/NVIDIA/warp/issues/634)).
- Add support for animating visibility of objects in the USD renderer
  ([GH-598](https://github.com/NVIDIA/warp/issues/598)).
- Add `wp.sim.VBDIntegrator.rebuild_bvh()` to rebuild the BVH used for detecting self-contacts.
- Add damping terms `wp.sim.VBDIntegrator` collisions, with strength is controlled by `Model.soft_contact_kd`.
- Improve consistency of the `wp.fem.lookup()` operator across geometries and add filtering parameters
  ([GH-618](https://github.com/NVIDIA/warp/issues/618)).
- Add two examples demonstrating shape optimization using `warp.fem`: `fem/example_elastic_shape_optimization.py` and
  `fem/example_darcy_ls_optimization.py` ([GH-698](https://github.com/NVIDIA/warp/issues/698)).
- Add a `py.typed` marker file (per PEP 561) to the package to formally support static type checking by downstream users
  ([GH-780](https://github.com/NVIDIA/warp/issues/780)).

### Removed

- Remove `wp.mlp()` (deprecated in v1.6.0). Use tile primitives instead.
- Remove `wp.autograd.plot_kernel_jacobians()` (deprecated in v1.4.0). Use `wp.autograd.jacobian_plot()` instead.
- Remove the `length` and `owner` keyword arguments from `wp.array()` constructor (deprecated in v1.6.0).
  Use the `shape` and `deleter` keywords instead.
- Remove the `kernel` keyword argument from `wp.autograd.jacobian()` and `wp.autograd.jacobian_fd()` (deprecated in v1.6.0).
  Use the `function` keyword argument instead.
- Remove the `outputs` keyword argument from `wp.autograd.jacobian_plot()` (deprecated in v1.6.0).

### Changed

- Deprecate the `warp.sim` module (planned for removal in v1.10). It will be superseded by the upcoming Newton library,
  a separate package with a new API. Migrating will require code changes; a future guide will be provided
  ([current draft](https://newton-physics.github.io/newton/migration.html)). See the GitHub announcement for details
  ([GH-735](https://github.com/NVIDIA/warp/discussions/735)).
- Deprecate the `wp.matrix(pos, quat, scale)` built-in function. Use `wp.transform_compose()` instead
  ([GH-576](https://github.com/NVIDIA/warp/issues/576)).
- Improve support for tuples in kernels ([GH-506](https://github.com/NVIDIA/warp/issues/506)).
- Return a constant value from `len()` where possible.
- Rename the internal function `wp.types.type_length()` to `wp.types.type_size()`.
- Rename `wp.tile_cholesky_solve()` input parameters to align with its docstring
  ([GH-726](https://github.com/NVIDIA/warp/issues/726)).
- Change `wp.tile_upper_solve()` and `wp.tile_lower_solve()` to use libmathdx 0.2.1 TRSM solver
  ([GH-773](https://github.com/NVIDIA/warp/pull/773)).
- Skip adjoint compilation for `wp.tile_matmul()` if `enable_backward` is disabled
  ([GH-644](https://github.com/NVIDIA/warp/issues/644)).
- Allow tile reductions to work with non-scalar tile types ([GH-771](https://github.com/NVIDIA/warp/issues/771)).
- Permit data-type preservation with `preserve_type=True` when tiling a value across the block with `wp.Tile()`
  ([GH-772](https://github.com/NVIDIA/warp/issues/772)).
- Make `wp.sparse.bsr_[set_]from_triplets` differentiable with respect to the input triplet values
  ([GH-760](https://github.com/NVIDIA/warp/issues/760)).
- Expose new `warp.fem` operators: `node_count`, `node_index`, `element_coordinates`, `element_closest_point`.
- Change `wp.sim.VBDIntegrator` rigid-body-contact handling to use only the shape's friction coefficient, rather than
  averaging the shape's and the cloth's coefficients.
- Limit usage of the `wp.assign_copy()` hidden built-in to the kernel scope.
- Describe the distinction between `inputs` and `outputs` arguments in the
  [Kernel documentation](https://nvidia.github.io/warp/modules/runtime.html#kernels).
- Reduce the overhead of `wp.launch()` by avoiding costly native API calls
  ([GH-774](https://github.com/NVIDIA/warp/pull/774)).
- Improve error reporting when calling `@wp.func`-decorated functions from the Python scope
  ([GH-521](https://github.com/NVIDIA/warp/issues/521)).

### Fixed

- Fix missing documentation for geometric structs ([GH-674](https://github.com/NVIDIA/warp/issues/674)).
- Fix the type annotations in various tile functions ([GH-714](https://github.com/NVIDIA/warp/issues/714)).
- Fix incorrect stride initialization in tiles returned from functions taking transposed tiles as input
  ([GH-722](https://github.com/NVIDIA/warp/issues/722)).
- Fix adjoint generation for user functions that return a tile ([GH-749](https://github.com/NVIDIA/warp/issues/749)).
- Fix tile-based solvers failing to accept and return transposed tiles
  ([GH-768](https://github.com/NVIDIA/warp/issues/768)).
- Fix the `Formal parameter space overflowed` error during `wp.sim.VBDIntegrator` kernel compilation for the backward
  pass in CUDA 11 Warp builds. This was resolved by decoupling collision and elasticity evaluations into
  separate kernels, increasing parallelism and speeding up the solver
  ([GH-442](https://github.com/NVIDIA/warp/issues/442)).
- Fix an issue with graph coloring on an empty graph ([GH-509](https://github.com/NVIDIA/warp/issues/509)).
- Fix an integer overflow bug in the native graph coloring module ([GH-718](https://github.com/NVIDIA/warp/issues/718)).
- Fix `UsdRenderer.render_points()` not supporting multiple colors
  ([GH-634](https://github.com/NVIDIA/warp/issues/634)).
- Fix an inconsistency in the `wp.fem` module regarding the orientation of 2D geometry side normals
  ([GH-629](https://github.com/NVIDIA/warp/issues/629)).
- Fix premature unloading of CUDA modules used in JAX FFI graph captures
  ([GH-782](https://github.com/NVIDIA/warp/issues/782)).

## [1.7.2] - 2025-05-31

### Added

- Add missing adjoint method for tile `assign` operations ([GH-680](https://github.com/NVIDIA/warp/issues/680)).
- Add documentation for the fact that `+=` and `-=` invoke `wp.atomic_add()` and `wp.atomic_sub()`, respectively
  ([GH-505](https://github.com/NVIDIA/warp/issues/505)).
- Add a [publications list](https://github.com/NVIDIA/warp/blob/main/PUBLICATIONS.md) of academic and research projects
  leveraging Warp ([GH-686](https://github.com/NVIDIA/warp/issues/686)).

### Changed

- Prevent and document that class inheritance is not supported for `wp.struct` (now throws `RuntimeError`)
  ([GH-656](https://github.com/NVIDIA/warp/issues/656)).
- Warn when an incompatible data type conversion is detected when constructing an array using the
  `__cuda_array_interface__` ([GH-624](https://github.com/NVIDIA/warp/issues/624),
  [GH-670](https://github.com/NVIDIA/warp/issues/670)).
- Relax the exact version requirement in `omni.warp` towards `omni.warp.core`
  ([GH-702](https://github.com/NVIDIA/warp/issues/702)).
- Rename the "Kernel Reference" documentation page to "Built-Ins Reference", with each built-in now having
  annotations to denote whether they are accessible only from the kernel scope or also from the Python runtime scope
  ([GH-532](https://github.com/NVIDIA/warp/issues/532)).

### Fixed

- Fix an issue where arrays stored in structs could be garbage collected without updating the struct ctype
  ([GH-720](https://github.com/NVIDIA/warp/issues/720)).
- Fix an issue with preserving the base class of nested struct attributes
  ([GH-574](https://github.com/NVIDIA/warp/issues/574)).
- Allow recovering from out-of-memory errors during `wp.Volume` allocation
  ([GH-611](https://github.com/NVIDIA/warp/issues/611)).
- Fix 2D tile load when source array and tile have incompatible strides
  ([GH-688](https://github.com/NVIDIA/warp/issues/688)).
- Fix compilation errors with `wp.tile_atomic_add()` ([GH-681](https://github.com/NVIDIA/warp/issues/681)).
- Fix `wp.svd2()` with duplicate singular values and improved accuracy
  ([GH-679](https://github.com/NVIDIA/warp/issues/679)).
- Fix `OpenGLRenderer.update_shape_instance()` not having color buffers created for the shape instances.
- Fix text rendering in `wp.render.OpenGLRenderer` ([GH-704](https://github.com/NVIDIA/warp/issues/704)).
- Fix assembly of rigid body inertia in `ModelBuilder.collapse_fixed_joints()`
  ([GH-631](https://github.com/NVIDIA/warp/issues/631)).
- Fix `UsdRenderer.render_points()` erroring out when passed 4 points or less
  ([GH-708](https://github.com/NVIDIA/warp/issues/708)).
- Fix `wp.atomic_*()` built-ins not working with some types ([GH-733](https://github.com/NVIDIA/warp/issues/733)).
- Fix garbage-collection issues with JAX FFI callbacks ([GH-711](https://github.com/NVIDIA/warp/pull/711)).

## [1.7.1] - 2025-04-30

### Added

- Add example of a distributed Jacobi solver using `mpi4py` in `warp/examples/distributed/example_jacobi_mpi.py`
  ([GH-475](https://github.com/NVIDIA/warp/issues/475)).

### Changed

- Improve `repr()` for Warp types, including adding `repr()` for `wp.array`.
- Change the USD renderer to use `framesPerSecond` for time sampling instead of `timeCodesPerSecond`
  to avoid playback speed issues in some viewers ([GH-617](https://github.com/NVIDIA/warp/issues/617)).
- `Model.rigid_contact_tids` are now -1 at non-active contact indices which allows to retrieve the vertex index of a
  mesh collision, see `test_collision.py` ([GH-623](https://github.com/NVIDIA/warp/issues/623)).
- Improve handling of deprecated JAX features ([GH-613](https://github.com/NVIDIA/warp/pull/613)).

### Fixed

- Fix a code generation bug involving return statements in Warp kernels, which could result in some threads in Warp
  being skipped when processed on the GPU ([GH-594](https://github.com/NVIDIA/warp/issues/594)).
- Fix constructing `DeformedGeometry` from `wp.fem.Trimesh3D` geometries
  ([GH-614](https://github.com/NVIDIA/warp/issues/614)).
- Fix `lookup` operator for `wp.fem.Trimesh3D` ([GH-618](https://github.com/NVIDIA/warp/issues/618)).
- Include the block dimension in the LTO file hash for the Cholesky solver
  ([GH-639](https://github.com/NVIDIA/warp/issues/639)).
- Fix tile loads for small tiles with aligned source memory ([GH-622](https://github.com/NVIDIA/warp/issues/622)).
- Fix length/shape matching for vectors and matrices from the Python scope.
- Fix the `dtype` parameter missing for `wp.quaternion()`.
- Fix invalid `dtype` comparison when using the `wp.matrix()`/`wp.vector()`/`wp.quaternion()` constructors
  with literal values and an explicit `dtype` argument ([GH-651](https://github.com/NVIDIA/warp/issues/651)).
- Fix incorrect thread index lookup for the backward pass of `wp.sim.collide()`
  ([GH-459](https://github.com/NVIDIA/warp/issues/459)).
- Fix a bug where `wp.sim.ModelBuilder` adds springs with -1 as vertex indices
  ([GH-621](https://github.com/NVIDIA/warp/issues/621)).
- Fix center of mass, inertia computation for mesh shapes ([GH-251](https://github.com/NVIDIA/warp/issues/251)).
- Fix computation of body center of mass to account for shape orientation
  ([GH-648](https://github.com/NVIDIA/warp/issues/648)).
- Fix `show_joints` not working with `wp.sim.render.SimRenderer` set to render to USD
  ([GH-510](https://github.com/NVIDIA/warp/issues/510)).
- Fix the jitter for the `OgnParticlesFromMesh` node not being computed correctly.
- Fix documentation of `atol` and `rtol` arguments to `wp.autograd.gradcheck()` and `wp.autograd.gradcheck_tape()`
  ([GH-508](https://github.com/NVIDIA/warp/issues/508)).
- Fix an issue where the position of a fixed particle is not copied to the output state ([GH-627](https://github.com/NVIDIA/warp/issues/627)).

## [1.7.0] - 2025-03-30

### Added

- Support JAX foreign function interface (FFI)
  ([docs](https://nvidia.github.io/warp/modules/interoperability.html#jax-foreign-function-interface-ffi),
  [GH-511](https://github.com/NVIDIA/warp/issues/511)).
- Support Python/SASS correlation in Nsight Compute reports by emitting `#line` directives in CUDA-C code.
  This setting is controlled by `wp.config.line_directives` and is `True` by default.
  ([docs](https://nvidia.github.io/warp/profiling.html#nsight-compute-profiling),
   [GH-437](https://github.com/NVIDIA/warp/issues/437))
- Support `vec4f` grid construction in `wp.Volume.allocate_by_tiles()`.
- Add 2D SVD `wp.svd2()` ([GH-436](https://github.com/NVIDIA/warp/issues/436)).
- Add `wp.randu()` for random `uint32` generation.
- Add matrix construction functions `wp.matrix_from_cols()` and `wp.matrix_from_rows()`
  ([GH-278](https://github.com/NVIDIA/warp/issues/278)).
- Add `wp.transform_from_matrix()` to obtain a transform from a 4x4 matrix
  ([GH-211](https://github.com/NVIDIA/warp/issues/211)).
- Add `wp.where()` to select between two arguments conditionally using a
  more intuitive argument order (`cond`, `value_if_true`, `value_if_false`)
  ([GH-469](https://github.com/NVIDIA/warp/issues/469)).
- Add `wp.get_mempool_used_mem_current()` and `wp.get_mempool_used_mem_high()` to
  query the respective current and high-water mark memory pool allocator usage.
  ([GH-446](https://github.com/NVIDIA/warp/issues/446)).
- Add `Stream.is_complete` and `Event.is_complete` properties to query completion status
  ([GH-435](https://github.com/NVIDIA/warp/issues/435)).
- Support timing events inside of CUDA graphs ([GH-556](https://github.com/NVIDIA/warp/issues/556)).
- Add LTO cache to speed up compilation times for kernels using MathDx-based tile functions.
  Use `wp.clear_lto_cache()` to clear the LTO cache ([GH-507](https://github.com/NVIDIA/warp/issues/507)).
- Add example demonstrating gradient checkpointing for fluid optimization in
  `warp/examples/optim/example_fluid_checkpoint.py`.
- Add a hinge-angle-based bending force to `wp.sim.VBDIntegrator`.
- Add an example to show mesh sampling using a CDF
  ([GH-476](https://github.com/NVIDIA/warp/issues/476)).

### Changed

- **Breaking:** Remove CUTLASS dependency and `wp.matmul()` functionality (including batched version).
  Users should use tile primitives for matrix multiplication operations instead.
- Deprecate constructing a matrix from vectors using `wp.matrix()`.
- Deprecate `wp.select()` in favor of `wp.where()`. Users should update their code to use
  `wp.where(cond, value_if_true, value_if_false)` instead of `wp.select(cond, value_if_false, value_if_true)`.
- `wp.sim.Control` no longer has a `model` attribute ([GH-487](https://github.com/NVIDIA/warp/issues/487)).
- `wp.sim.Control.reset()` is deprecated and now only zeros-out the controls (previously restored controls
  to initial `model` state). Use `wp.sim.Control.clear()` instead.
- Vector/matrix/quaternion component assignment operations (e.g., `v[0] = x`) now compile and run faster in the
  backward pass. Note: For correct gradient computation, each component should only be assigned once.
- `@wp.kernel` has now an optional `module` argument that allows passing a `wp.context.Module` to the kernel,
  or, if set to `"unique"` let Warp create a new unique module just for this kernel.
  The default behavior to use the current module is unchanged.
- Default PTX architecture is now automatically determined by the devices present in the system,
  ensuring optimal compatibility and performance ([GH-537](https://github.com/NVIDIA/warp/issues/537)).
- Structs now have a trivial default constructor, allowing for `wp.tile_reduce()` on tiles with struct data types.
- Extend `wp.tile_broadcast()` to support broadcasting to 1D, 3D, and 4D shapes (in addition to existing 2D support).
- `wp.fem.integrate()` and `wp.fem.interpolate()` may now perform parallel evaluation of quadrature points within elements.
- `wp.fem.interpolate()` can now build Jacobian sparse matrices of interpolated functions with respect to a trial field.
- Multiple `wp.sparse` routines (`bsr_set_from_triplets`, `bsr_assign`, `bsr_axpy`, `bsr_mm`) now accept a `masked`
  flag to discard any non-zero not already present in the destination matrix.
- `wp.sparse.bsr_assign()` no longer requires source and destination block shapes to evenly divide each other.
- Extend `wp.expect_near()` to support all vectors and quaternions.
- Extend `wp.quat_from_matrix()` to support 4x4 matrices.
- Update the `OgnClothSimulate` node to use the VBD integrator ([GH-512](https://github.com/NVIDIA/warp/issues/512)).
- Remove the `globalScale` parameter from the `OgnClothSimulate` node.

### Fixed

- Fix an out-of-bounds access bug caused by an unbalanced BVH tree ([GH-536](https://github.com/NVIDIA/warp/issues/536)).
- Fix an error of incorrectly adding the offset to -1 elements in `edge_indices` when adding a ModelBuilder to another
  ([GH-557](https://github.com/NVIDIA/warp/issues/557)).

## [1.6.2] - 2025-03-07

### Changed

- Update project license from *NVIDIA Software License* to *Apache License, Version 2.0* (see `LICENSE.md`).

## [1.6.1] - 2025-03-03

### Added

- Document `wp.Launch` objects ([docs](https://nvidia.github.io/warp/modules/runtime.html#launch-objects),
  [GH-428](https://github.com/NVIDIA/warp/issues/428)).
- Document how overwriting previously computed results can lead to incorrect gradients
  ([docs](https://nvidia.github.io/warp/modules/differentiability.html#array-overwrites),
  [GH-525](https://github.com/NVIDIA/warp/issues/525)).

### Fixed

- Fix unaligned loads with offset 2D tiles in `wp.tile_load()`.
- Fix FP64 accuracy of thread-level matrix-matrix multiplications ([GH-489](https://github.com/NVIDIA/warp/issues/489)).
- Fix `wp.array()` not initializing from arrays defining a CUDA array interface when the target device is CPU
  ([GH-523](https://github.com/NVIDIA/warp/issues/523)).
- Fix `wp.Launch` objects not storing and replaying adjoint kernel launches
  ([GH-449](https://github.com/NVIDIA/warp/issues/449)).
- Fix `wp.config.verify_autograd_array_access` failing to detect overwrites in generic Warp functions
  ([GH-493](https://github.com/NVIDIA/warp/issues/493)).
- Fix an error on Windows when closing an `OpenGLRenderer` app ([GH-488](https://github.com/NVIDIA/warp/issues/488)).
- Fix per-vertex colors not being correctly written out to USD meshes when a constant color is being passed
  ([GH-480](https://github.com/NVIDIA/warp/issues/480)).
- Fix an error in capturing the `wp.sim.VBDIntegrator` with CUDA graphs when `handle_self_contact` is enabled
  ([GH-441](https://github.com/NVIDIA/warp/issues/441)).
- Fix an error of AABB computation in `wp.collide.TriMeshCollisionDetector`.
- Fix URDF-imported planar joints not being set with the intended `target_ke`, `target_kd`, and `mode` parameters
  ([GH-454](https://github.com/NVIDIA/warp/issues/454)).
- Fix `ModelBuilder.add_builder()` to use correct offsets for `ModelBuilder.joint_parent` and `ModelBuilder.joint_child`
  ([GH-432](https://github.com/NVIDIA/warp/issues/432))
- Fix underallocation of contact points for box–sphere and box–capsule collisions.
- Fix `wp.randi()` documentation to show correct output range of `[-2^31, 2^31)`.

## [1.6.0] - 2025-02-03

### Added

- Add preview of Tile Cholesky factorization and solve APIs through `wp.tile_cholesky()`, `tile_cholesky_solve()`
  and `tile_diag_add()` (preview APIs are subject to change).
- Support for loading tiles from arrays whose shapes are not multiples of the tile dimensions.
  Out-of-bounds reads will be zero-filled and out-of-bounds writes will be skipped.
- Support for higher-dimensional (up to 4D) tile shapes and memory operations.
- Add intersection-free self-contact support in `wp.sim.VBDIntegrator` by passing `handle_self_contact=True`.
  See `warp/examples/sim/example_cloth_self_contact.py` for a usage example.
- Add functions `wp.norm_l1()`, `wp.norm_l2()`, `wp.norm_huber()`, `wp.norm_pseudo_huber()`, and `wp.smooth_normalize()`
  for vector types to a new `wp.math` module.
- `wp.sim.SemiImplicitIntegrator` and `wp.sim.FeatherstoneIntegrator` now have an optional `friction_smoothing`
  constructor argument (defaults to 1.0) that controls softness of the friction norm computation.
- Support `assert` statements in kernels ([docs](https://nvidia.github.io/warp/debugging.html#assertions)).
  Assertions can only be triggered in `"debug"` mode ([GH-366](https://github.com/NVIDIA/warp/issues/336)).
- Support CUDA IPC on Linux. Call the `ipc_handle()` method to get an IPC handle for a `wp.Event` or a `wp.array`,
  and call `wp.from_ipc_handle()` or `wp.event_from_ipc_handle()` in another process to open the handle
  ([docs](https://nvidia.github.io/warp/modules/runtime.html#interprocess-communication-ipc)).
- Add per-module option to disable fused floating point operations, use `wp.set_module_options({"fuse_fp": False})`
  ([GH-379](https://github.com/NVIDIA/warp/issues/379)).
- Add per-module option to add CUDA-C line information for profiling, use `wp.set_module_options({"lineinfo": True})`.
- Support operator overloading for `wp.struct` objects by defining `wp.func` functions
  ([GH-392](https://github.com/NVIDIA/warp/issues/392)).
- Add built-in function `wp.len()` to retrieve the number of elements for vectors, quaternions, matrices, and arrays
  ([GH-389](https://github.com/NVIDIA/warp/issues/389)).
- Add `warp/examples/optim/example_softbody_properties.py` as an optimization example for soft-body properties
  ([GH-419](https://github.com/NVIDIA/warp/pull/419)).
- Add `warp/examples/tile/example_tile_walker.py`, which reworks the existing `example_walker.py`
  to use Warp's tile API for matrix multiplication.
- Add `warp/examples/tile/example_tile_nbody.py` as an example of an N-body simulation using Warp tile primitives.

### Changed

- **Breaking:** Change `wp.tile_load()` and `wp.tile_store()` indexing behavior so that indices are now specified in
  terms of *array elements* instead of *tile multiples*.
- **Breaking:** Tile operations now take `shape` and `offset` parameters as tuples,
  e.g.: `wp.tile_load(array, shape=(m,n), offset=(i,j))`.
- **Breaking:** Change exception types and error messages thrown by tile functions for improved consistency.
- Add an implicit tile synchronization whenever a shared memory tile's data is reinitialized (e.g. in dynamic loops).
  This could result in lower performance.
- `wp.Bvh` constructor now supports various construction algorithms via the `constructor` argument, including
  `"sah"` (Surface Area Heuristics), `"median"`, and `"lbvh"` ([docs](https://nvidia.github.io/warp/modules/runtime.html#warp.Bvh.__init__))
- Improve the query efficiency of `wp.Bvh` and `wp.Mesh`.
- Improve memory consumption, compilation and runtime performance when using in-place vector/matrix assignments in
  kernels that have `enable_backward` set to `False` ([GH-332](https://github.com/NVIDIA/warp/issues/332)).
- Vector/matrix/quaternion component `+=` and `-=` operations compile and run faster in the backward pass
  ([GH-332](https://github.com/NVIDIA/warp/issues/332)).
- Name files in the kernel cache according to their directory. Previously, all files began with
  `module_codegen` ([GH-431](https://github.com/NVIDIA/warp/issues/431)).
- Avoid recompilation of modules when changing `block_dim`.
- `wp.autograd.gradcheck_tape()` now has additional optional arguments `reverse_launches` and `skip_to_launch_index`.
- `wp.autograd.gradcheck()`, `wp.autograd.jacobian()`, and `wp.autograd.jacobian_fd()` now also accept
  arbitrary Python functions that have Warp arrays as inputs and outputs.
- `update_vbo_transforms` kernel launches in the OpenGL renderer are no longer recorded onto the tape.
- Skip emitting backward functions/kernels in the generated C++/CUDA code when `enable_backward` is set to `False`.
- Emit deprecation warnings for the use of the `owner` and `length` keywords in the `wp.array` initializer.
- Emit deprecation warnings for the use of `wp.mlp()`, `wp.matmul()`, and `wp.batched_matmul()`.
  Use tile primitives instead.
- Increase CPU array alignment for compatibility with other libraries like JAX/XLA ([GH-550](https://github.com/NVIDIA/warp/issues/550)).

### Fixed

- Fix unintended modification of non-Warp arrays during the backward pass ([GH-394](https://github.com/NVIDIA/warp/issues/394)).
- Fix so that `wp.Tape.zero()` zeroes gradients passed via the `grads` parameter in `wp.Tape.backward()`
  ([GH-407](https://github.com/NVIDIA/warp/issues/407)).
- Fix errors during graph capture caused by module unloading ([GH-401](https://github.com/NVIDIA/warp/issues/401)).
- Fix potential memory corruption errors when allocating arrays with strides ([GH-404](https://github.com/NVIDIA/warp/issues/404)).
- Fix `wp.array()` not respecting the target `dtype` and `shape` when the given data is an another array with a CUDA interface
  ([GH-363](https://github.com/NVIDIA/warp/issues/363)).
- Negative constants evaluate to compile-time constants ([GH-403](https://github.com/NVIDIA/warp/issues/403))
- Fix `ImportError` exception being thrown during interpreter shutdown on Windows when using the OpenGL renderer
  ([GH-412](https://github.com/NVIDIA/warp/issues/412)).
- Fix the OpenGL renderer not working when multiple instances exist at the same time ([GH-385](https://github.com/NVIDIA/warp/issues/385)).
- Fix `AttributeError` crash in the OpenGL renderer when moving the camera ([GH-426](https://github.com/NVIDIA/warp/issues/426)).
- Fix the OpenGL renderer not correctly displaying duplicate capsule, cone, and cylinder shapes
  ([GH-388](https://github.com/NVIDIA/warp/issues/388)).
- Fix the overriding of `wp.sim.ModelBuilder` default parameters ([GH-429](https://github.com/NVIDIA/warp/pull/429)).
- Fix indexing of `wp.tile_extract()` when the block dimension is smaller than the tile size.
- Fix scale and rotation issues with the rock geometry used in the granular collision SDF example
  ([GH-409](https://github.com/NVIDIA/warp/issues/409)).
- Fix autodiff Jacobian computation in `wp.autograd.jacobian()` where in some cases gradients were not zeroed-out properly.
- Fix plotting issues in `wp.autograd.jacobian_plot()`.
- Fix the `len()` operator returning the total size of a matrix instead of its first dimension.
- Fix gradient instability in rigid-body contact handling for `wp.sim.SemiImplicitIntegrator` and
  `wp.sim.FeatherstoneIntegrator` ([GH-349](https://github.com/NVIDIA/warp/issues/349)).
- Fix overload resolution of generic Warp functions with default arguments.
- Fix rendering of arrows with different `up_axis`, `color` in `OpenGLRenderer` ([GH-448](https://github.com/NVIDIA/warp/issues/448)).
- Fix bugs when converting `__cuda_array_interface__` arrays to Warp ([GH-763](https://github.com/NVIDIA/warp/issues/763)).

## [1.5.1] - 2025-01-02

### Added

- Add PyTorch basics and custom operators notebooks to the `notebooks` directory.
- Update PyTorch interop docs to include section on custom operators
  ([docs](https://nvidia.github.io/warp/modules/interoperability.html#pytorch-custom-ops-example)).

### Fixed

- warp.sim: Fix a bug in which the color-balancing algorithm was not updating the colorings.
- Fix custom colors being not being updated when rendering meshes with static topology in OpenGL
  ([GH-343](https://github.com/NVIDIA/warp/issues/343)).
- Fix `wp.launch_tiled()` not returning a `Launch` object when passed `record_cmd=True`.
- Fix default arguments not being resolved for `wp.func` when called from Python's runtime
  ([GH-386](https://github.com/NVIDIA/warp/issues/386)).
- Array overwrite tracking: Fix issue with not marking arrays passed to `wp.atomic_add()`, `wp.atomic_sub()`,
  `wp.atomic_max()`, or `wp.atomic_min()` as being written to ([GH-378](https://github.com/NVIDIA/warp/issues/378)).
- Fix for occasional failure to update `.meta` files into Warp kernel cache on Windows.
- Fix the OpenGL renderer not being able to run without a CUDA device available
  ([GH-344](https://github.com/NVIDIA/warp/issues/344)).
- Fix incorrect CUDA driver function versions ([GH-402](https://github.com/NVIDIA/warp/issues/402)).

## [1.5.0] - 2024-12-02

### Added

- Support for cooperative tile-based primitives using cuBLASDx and cuFFTDx, please see the tile
  [documentation](https://nvidia.github.io/warp/modules/tiles.html) for details.
- Expose a `reversed()` built-in for iterators ([GH-311](https://github.com/NVIDIA/warp/issues/311)).
- Support for saving Volumes into `.nvdb` files with the `save_to_nvdb` method.
- warp.fem: Add `wp.fem.Trimesh3D` and `wp.fem.Quadmesh3D` geometry types for 3D surfaces with new `example_distortion_energy` example.
- warp.fem: Add `"add"` option to `wp.fem.integrate()` for accumulating integration result to existing output.
- warp.fem: Add `"assembly"` option to `wp.fem.integrate()` for selecting between more memory-efficient or more
  computationally efficient integration algorithms.
- warp.fem: Add Nédélec (first kind) and Raviart-Thomas vector-valued function spaces
  providing conforming discretization of `curl` and `div` operators, respectively.
- warp.sim: Add a graph coloring module that supports converting trimesh into a vertex graph and applying coloring.
  The `wp.sim.ModelBuilder` now includes methods to color particles for use with `wp.sim.VBDIntegrator()`,
  users should call `builder.color()` before finalizing assets.
- warp.sim: Add support for a per-particle radius for soft-body triangle contact using the `wp.sim.Model.particle_radius`
  array ([docs](https://nvidia.github.io/warp/modules/sim.html#warp.sim.Model.particle_radius)), replacing the previous
  hard-coded value of 0.01 ([GH-329](https://github.com/NVIDIA/warp/issues/329)).
- Add a `particle_radius` parameter to `wp.sim.ModelBuilder.add_cloth_mesh()` and `wp.sim.ModelBuilder.add_cloth_grid()`
  to set a uniform radius for the added particles.
- Document `wp.array` attributes ([GH-364](https://github.com/NVIDIA/warp/issues/364)).
- Document time-to-compile tradeoffs when using vector component assignment statements in kernels.
- Add introductory Jupyter notebooks to the `notebooks` directory.

### Changed

- Drop support for Python 3.7; Python 3.8 is now the minimum-supported version.
- Promote the `wp.Int`, `wp.Float`, and `wp.Scalar` generic annotation types to the public API.
- warp.fem: Simplify querying neighboring cell quantities when integrating on sides using new
  `wp.fem.cells()`, `wp.fem.to_inner_cell()`, `wp.fem.to_outer_cell()` operators.
- Show an error message when the type returned by a function differs from its annotation, which would have led to the compilation stage failing.
- Clarify that `wp.randn()` samples a normal distribution of mean 0 and variance 1.
- Raise error when passing more than 32 variadic argument to the `wp.printf()` built-in.

### Fixed

- Fix `place` setting of paddle backend.
- warp.fem: Fix tri-cubic shape functions on quadrilateral meshes.
- warp.fem: Fix caching of integrand kernels when changing code-generation options.
- Fix `wp.expect_neq()` overloads missing for scalar types.
- Fix an error when a `wp.kernel` or a `wp.func` object is annotated to return a `None` value.
- Fix error when reading multi-volume, BLOSC-compressed `.nvdb` files.
- Fix `wp.printf()` erroring out when no variadic arguments are passed ([GH-333](https://github.com/NVIDIA/warp/issues/333)).
- Fix memory access issues in soft-rigid contact collisions ([GH-362](https://github.com/NVIDIA/warp/issues/362)).
- Fix gradient propagation for in-place addition/subtraction operations on custom vector-type arrays.
- Fix the OpenGL renderer's window not closing when clicking the X button.
- Fix the OpenGL renderer's camera snapping to a different direction from the initial camera's orientation when first looking around.
- Fix custom colors being ignored when rendering meshes in OpenGL ([GH-343](https://github.com/NVIDIA/warp/issues/343)).
- Fix topology updates not being supported by the the OpenGL renderer.

## [1.4.2] - 2024-11-13

### Changed

- Make the output of `wp.print()` in backward kernels consistent for all supported data types.

### Fixed

- Fix to relax the integer types expected when indexing arrays (regression in `1.3.0`).
- Fix printing vector and matrix adjoints in backward kernels.
- Fix kernel compile error when printing structs.
- Fix an incorrect user function being sometimes resolved when multiple overloads are available with array parameters with different `dtype` values.
- Fix error being raised when static and dynamic for-loops are written in sequence with the same iteration variable names ([GH-331](https://github.com/NVIDIA/warp/issues/331)).
- Fix an issue with the `Texture Write` node, used in the Mandelbrot Omniverse sample, sometimes erroring out in multi-GPU environments.
- Code generation of in-place multiplication and division operations (regression introduced in a69d061)([GH-342](https://github.com/NVIDIA/warp/issues/342)).

## [1.4.1] - 2024-10-15

### Fixed

- Fix `iter_reverse()` not working as expected for ranges with steps other than 1 ([GH-311](https://github.com/NVIDIA/warp/issues/311)).
- Fix potential out-of-bounds memory access when a `wp.sparse.BsrMatrix` object is reused for storing matrices of different shapes.
- Fix robustness to very low desired tolerance in `wp.fem.utils.symmetric_eigenvalues_qr`.
- Fix invalid code generation error messages when nesting dynamic and static for-loops.
- Fix caching of kernels with static expressions.
- Fix `ModelBuilder.add_builder(builder)` to correctly update `articulation_start` and thereby `articulation_count` when `builder` contains more than one articulation.
- Re-introduced the `wp.rand*()`, `wp.sample*()`, and `wp.poisson()` onto the Python scope to revert a breaking change.

## [1.4.0] - 2024-10-01

### Added

- Support for a new `wp.static(expr)` function that allows arbitrary Python expressions to be evaluated at the time of
  function/kernel definition ([docs](https://nvidia.github.io/warp/codegen.html#static-expressions)).
- Support for stream priorities to hint to the device that it should process pending work
  in high-priority streams over pending work in low-priority streams when possible
  ([docs](https://nvidia.github.io/warp/modules/concurrency.html#stream-priorities)).
- Adaptive sparse grid geometry to `warp.fem` ([docs](https://nvidia.github.io/warp/modules/fem.html#adaptivity)).
- Support for defining `wp.kernel` and `wp.func` objects from within closures.
- Support for defining multiple versions of kernels, functions, and structs without manually assigning unique keys.
- Support for default argument values for user functions decorated with `wp.func`.
- Allow passing custom launch dimensions to `jax_kernel()` ([GH-310](https://github.com/NVIDIA/warp/pull/310)).
- JAX interoperability examples for sharding and matrix multiplication ([docs](https://nvidia.github.io/warp/modules/interoperability.html#using-shardmap-for-distributed-computation)).
- Interoperability support for the PaddlePaddle ML framework ([GH-318](https://github.com/NVIDIA/warp/pull/318)).
- Support `wp.mod()` for vector types ([GH-282](https://github.com/NVIDIA/warp/issues/282)).
- Expose the modulo operator `%` to Python's runtime scalar and vector types.
- Support for fp64 `atomic_add`, `atomic_max`, and `atomic_min` ([GH-284](https://github.com/NVIDIA/warp/issues/284)).
- Support for quaternion indexing (e.g. `q.w`).
- Support shadowing builtin functions ([GH-308](https://github.com/NVIDIA/warp/issues/308)).
- Support for redefining function overloads.
- Add an ocean sample to the `omni.warp` extension.
- `warp.sim.VBDIntegrator` now supports body-particle collision.
- Add a [contributing guide](https://nvidia.github.io/warp/modules/contribution_guide.html) to the Sphinx docs .
- Add documentation for dynamic code generation ([docs](https://nvidia.github.io/warp/codegen.html#dynamic-kernel-creation)).

### Changed

- `wp.sim.Model.edge_indices` now includes boundary edges.
- Unexposed `wp.rand*()`, `wp.sample*()`, and `wp.poisson()` from the Python scope.
- Skip unused functions in module code generation, improving performance.
- Avoid reloading modules if their content does not change, improving performance.
- `wp.Mesh.points` is now a property instead of a raw data member, its reference can be changed after the mesh is initialized.
- Improve error message when invalid objects are referenced in a Warp kernel.
- `if`/`else`/`elif` statements with constant conditions are resolved at compile time with no branches being inserted in the generated code.
- Include all non-hidden builtins in the stub file.
- Improve accuracy of symmetric eigenvalues routine in `warp.fem`.

### Fixed

- Fix for `wp.func` erroring out when defining a `Tuple` as a return type hint ([GH-302](https://github.com/NVIDIA/warp/issues/302)).
- Fix array in-place op (`+=`, `-=`) adjoints to compute gradients correctly in the backwards pass
- Fix vector, matrix in-place assignment adjoints to compute gradients correctly in the backwards pass, e.g.: `v[1] = x`
- Fix a bug in which Python docstrings would be created as local function variables in generated code.
- Fix a bug with autograd array access validation in functions from different modules.
- Fix a rare crash during error reporting on some systems due to glibc mismatches.
- Handle `--num_tiles 1` in `example_render_opengl.py` ([GH-306](https://github.com/NVIDIA/warp/issues/306)).
- Fix the computation of body contact forces in `FeatherstoneIntegrator` when bodies and particles collide.
- Fix bug in `FeatherstoneIntegrator` where `eval_rigid_jacobian` could give incorrect results or reach an infinite
  loop when the body and joint indices were not in the same order. Added `Model.joint_ancestor` to fix the indexing
  from a joint to its parent joint in the articulation.
- Fix wrong vertex index passed to `add_edges()` called from `ModelBuilder.add_cloth_mesh()` ([GH-319](https://github.com/NVIDIA/warp/issues/319)).
- Add a workaround for uninitialized memory read warning in the `compute-sanitizer` initcheck tool when using `wp.Mesh`.
- Fix name clashes when Warp functions and structs are returned from Python functions multiple times.
- Fix name clashes between Warp functions and structs defined in different modules.
- Fix code generation errors when overloading generic kernels defined in a Python function.
- Fix issues with unrelated functions being treated as overloads (e.g., closures).
- Fix handling of `stream` argument in `array.__dlpack__()`.
- Fix a bug related to reloading CPU modules.
- Fix a crash when kernel functions are not found in CPU modules.
- Fix conditions not being evaluated as expected in `while` statements.
- Fix printing Boolean and 8-bit integer values.
- Fix array interface type strings used for Boolean and 8-bit integer values.
- Fix initialization error when setting struct members.
- Fix Warp not being initialized upon entering a `wp.Tape` context.
- Use `kDLBool` instead of `kDLUInt` for DLPack interop of Booleans.

## [1.3.3] - 2024-09-04

- Bug fixes
  - Fix an aliasing issue with zero-copy array initialization from NumPy introduced in Warp 1.3.0.
  - Fix `wp.Volume.load_from_numpy()` behavior when `bg_value` is a sequence of values ([GH-312](https://github.com/NVIDIA/warp/pull/312)).

## [1.3.2] - 2024-08-30

- Bug fixes
  - Fix accuracy of 3x3 SVD ``wp.svd3`` with fp64 numbers ([GH-281](https://github.com/NVIDIA/warp/issues/281)).
  - Fix module hashing when a kernel argument contained a struct array ([GH-287](https://github.com/NVIDIA/warp/issues/287)).
  - Fix a bug in `wp.bvh_query_ray()` where the direction instead of the reciprocal direction was used ([GH-288](https://github.com/NVIDIA/warp/issues/288)).
  - Fix errors when launching a CUDA graph after a module is reloaded. Modules that were used during graph capture
    will no longer be unloaded before the graph is released.
  - Fix a bug in `wp.sim.collide.triangle_closest_point_barycentric()` where the returned barycentric coordinates may be
    incorrect when the closest point lies on an edge.
  - Fix 32-bit overflow when array shape is specified using `np.int32`.
  - Fix handling of integer indices in the `input_output_mask` argument to `autograd.jacobian` and
    `autograd.jacobian_fd` ([GH-289](https://github.com/NVIDIA/warp/issues/289)).
  - Fix `ModelBuilder.collapse_fixed_joints()` to correctly update the body centers of mass and the
    `ModelBuilder.articulation_start` array.
  - Fix precedence of closure constants over global constants.
  - Fix quadrature point indexing in `wp.fem.ExplicitQuadrature` (regression from 1.3.0).
- Documentation improvements
  - Add missing return types for built-in functions.
  - Clarify that atomic operations also return the previous value.
  - Clarify that `wp.bvh_query_aabb()` returns parts that overlap the bounding volume.

## [1.3.1] - 2024-07-27

- Remove `wp.synchronize()` from PyTorch autograd function example
- `Tape.check_kernel_array_access()` and `Tape.reset_array_read_flags()` are now private methods.
- Fix reporting unmatched argument types

## [1.3.0] - 2024-07-25

- Warp Core improvements
  - Update to CUDA 12.x by default (requires NVIDIA driver 525 or newer), please see [README.md](https://github.com/nvidia/warp?tab=readme-ov-file#installing) for commands to install CUDA 11.x binaries for older drivers
  - Add information to the module load print outs to indicate whether a module was
  compiled `(compiled)`, loaded from the cache `(cached)`, or was unable to be
  loaded `(error)`.
  - `wp.config.verbose = True` now also prints out a message upon the entry to a `wp.ScopedTimer`.
  - Add `wp.clear_kernel_cache()` to the public API. This is equivalent to `wp.build.clear_kernel_cache()`.
  - Add code-completion support for `wp.config` variables.
  - Remove usage of a static task (thread) index for CPU kernels to address multithreading concerns ([GH-224](https://github.com/NVIDIA/warp/issues/224))
  - Improve error messages for unsupported Python operations such as sequence construction in kernels
  - Update `wp.matmul()` CPU fallback to use dtype explicitly in `np.matmul()` call
  - Add support for PEP 563's `from __future__ import annotations` ([GH-256](https://github.com/NVIDIA/warp/issues/256)).
  - Allow passing external arrays/tensors to `wp.launch()` directly via `__cuda_array_interface__` and `__array_interface__`, up to 2.5x faster conversion from PyTorch
  - Add faster Torch interop path using `return_ctype` argument to `wp.from_torch()`
  - Handle incompatible CUDA driver versions gracefully
  - Add `wp.abs()` and `wp.sign()` for vector types
  - Expose scalar arithmetic operators to Python's runtime (e.g.: `wp.float16(1.23) * wp.float16(2.34)`)
  - Add support for creating volumes with anisotropic transforms
  - Allow users to pass function arguments by keyword in a kernel using standard Python calling semantics
  - Add additional documentation and examples demonstrating `wp.copy()`, `wp.clone()`, and `array.assign()` differentiability
  - Add `__new__()` methods for all class `__del__()` methods to handle when a class instance is created but not instantiated before garbage collection
  - Implement the assignment operator for `wp.quat`
  - Make the geometry-related built-ins available only from within kernels
  - Rename the API-facing query types to remove their `_t` suffix: `wp.BVHQuery`, `wp.HashGridQuery`, `wp.MeshQueryAABB`, `wp.MeshQueryPoint`, and `wp.MeshQueryRay`
  - Add `wp.array(ptr=...)` to allow initializing arrays from pointer addresses inside of kernels ([GH-206](https://github.com/NVIDIA/warp/issues/206))

- `warp.autograd` improvements:
  - New `warp.autograd` module with utility functions `gradcheck()`, `jacobian()`, and `jacobian_fd()` for debugging kernel Jacobians ([docs](https://nvidia.github.io/warp/modules/differentiability.html#measuring-gradient-accuracy))
  - Add array overwrite detection, if `wp.config.verify_autograd_array_access` is true in-place operations on arrays on the Tape that could break gradient computation will be detected ([docs](https://nvidia.github.io/warp/modules/differentiability.html#array-overwrite-tracking))
  - Fix bug where modification of `@wp.func_replay` functions and native snippets would not trigger module recompilation
  - Add documentation for dynamic loop autograd limitations

- `warp.sim` improvements:
  - Improve memory usage and performance for rigid body contact handling when `self.rigid_mesh_contact_max` is zero (default behavior).
  - The `mask` argument to `wp.sim.eval_fk()` now accepts both integer and boolean arrays to mask articulations.
  - Fix handling of `ModelBuilder.joint_act` in `ModelBuilder.collapse_fixed_joints()` (affected floating-base systems)
  - Fix and improve implementation of `ModelBuilder.plot_articulation()` to visualize the articulation tree of a rigid-body mechanism
  - Fix ShapeInstancer `__new__()` method (missing instance return and `*args` parameter)
  - Fix handling of `upaxis` variable in `ModelBuilder` and the rendering thereof in `OpenGLRenderer`

- `warp.sparse` improvements:
  - Sparse matrix allocations (from `bsr_from_triplets()`, `bsr_axpy()`, etc.) can now be captured in CUDA graphs; exact number of non-zeros can be optionally requested asynchronously.
  - `bsr_assign()` now supports changing block shape (including CSR/BSR conversions)
  - Add Python operator overloads for common sparse matrix operations, e.g `A += 0.5 * B`, `y = x @ C`

- `warp.fem` new features and fixes:
  - Support for variable number of nodes per element
  - Global `wp.fem.lookup()` operator now supports `wp.fem.Tetmesh` and `wp.fem.Trimesh2D` geometries
  - Simplified defining custom subdomains (`wp.fem.Subdomain`), free-slip boundary conditions
  - New field types: `wp.fem.UniformField`, `wp.fem.ImplicitField` and `wp.fem.NonconformingField`
  - New `streamlines`, `magnetostatics` and `nonconforming_contact` examples, updated `mixed_elasticity` to use a nonlinear model
  - Function spaces can now export VTK-compatible cells for visualization
  - Fixed edge cases with NanoVDB function spaces
  - Fixed differentiability of `wp.fem.PicQuadrature` w.r.t. positions and measures

## [1.2.2] - 2024-07-04

- Fix hashing of replay functions and snippets
- Add additional documentation and examples demonstrating `wp.copy()`, `wp.clone()`, and `array.assign()` differentiability
- Add `__new__()` methods for all class `__del__()` methods to
  handle when a class instance is created but not instantiated before garbage collection.
- Add documentation for dynamic loop autograd limitations
- Allow users to pass function arguments by keyword in a kernel using standard Python calling semantics
- Implement the assignment operator for `wp.quat`

## [1.2.2] - 2024-07-04

- Support for NumPy >= 2.0

## [1.2.1] - 2024-06-14

- Fix generic function caching
- Fix Warp not being initialized when constructing arrays with `wp.array()`
- Fix `wp.is_mempool_access_supported()` not resolving the provided device arguments to `wp.context.Device`

## [1.2.0] - 2024-06-06

- Add a not-a-number floating-point constant that can be used as `wp.NAN` or `wp.nan`.
- Add `wp.isnan()`, `wp.isinf()`, and `wp.isfinite()` for scalars, vectors, matrices, etc.
- Improve kernel cache reuse by hashing just the local module constants. Previously, a
  module's hash was affected by all `wp.constant()` variables declared in a Warp program.
- Revised module compilation process to allow multiple processes to use the same kernel cache directory.
  Cached kernels will now be stored in hash-specific subdirectory.
- Add runtime checks for `wp.MarchingCubes` on field dimensions and size
- Fix memory leak in `wp.Mesh` BVH ([GH-225](https://github.com/NVIDIA/warp/issues/225))
- Use C++17 when building the Warp library and user kernels
- Increase PTX target architecture up to `sm_75` (from `sm_70`), enabling Turing ISA features
- Extended NanoVDB support (see `warp.Volume`):
  - Add support for data-agnostic index grids, allocation at voxel granularity
  - New `wp.volume_lookup_index()`, `wp.volume_sample_index()` and generic `wp.volume_sample()`/`wp.volume_lookup()`/`wp.volume_store()` kernel-level functions
  - Zero-copy aliasing of in-memory grids, support for multi-grid buffers
  - Grid introspection and blind data access capabilities
  - `warp.fem` can now work directly on NanoVDB grids using `warp.fem.Nanogrid`
  - Fixed `wp.volume_sample_v()` and `wp.volume_store_*()` adjoints
  - Prevent `wp.volume_store()` from overwriting grid background values
- Improve validation of user-provided fields and values in `warp.fem`
- Support headless rendering of `wp.render.OpenGLRenderer` via `pyglet.options["headless"] = True`
- `wp.render.RegisteredGLBuffer` can fall back to CPU-bound copying if CUDA/OpenGL interop is not available
- Clarify terms for external contributions, please see CONTRIBUTING.md for details
- Improve performance of `wp.sparse.bsr_mm()` by ~5x on benchmark problems
- Fix for XPBD incorrectly indexing into of joint actuations `joint_act` arrays
- Fix for mass matrix gradients computation in `wp.sim.FeatherstoneIntegrator()`
- Fix for handling of `--msvc_path` in build scripts
- Fix for `wp.copy()` params to record dest and src offset parameters on `wp.Tape()`
- Fix for `wp.randn()` to ensure return values are finite
- Fix for slicing of arrays with gradients in kernels
- Fix for function overload caching, ensure module is rebuilt if any function overloads are modified
- Fix for handling of `bool` types in generic kernels
- Publish CUDA 12.5 binaries for Hopper support, see https://github.com/nvidia/warp?tab=readme-ov-file#installing for details

## 1.1.1 - 2024-05-24

- `wp.init()` is no longer required to be called explicitly and will be performed on first call to the API
- Speed up `omni.warp.core`'s startup time

## [1.1.0] - 2024-05-09

- Support returning a value from `@wp.func_native` CUDA functions using type hints
- Improved differentiability of the `wp.sim.FeatherstoneIntegrator`
- Fix gradient propagation for rigid body contacts in `wp.sim.collide()`
- Added support for event-based timing, see `wp.ScopedTimer()`
- Added Tape visualization and debugging functions, see `wp.Tape.visualize()`
- Support constructing Warp arrays from objects that define the `__cuda_array_interface__` attribute
- Support copying a struct to another device, use `struct.to(device)` to migrate struct arrays
- Allow rigid shapes to not have any collisions with other shapes in `wp.sim.Model`
- Change default test behavior to test redundant GPUs (up to 2x)
- Test each example in an individual subprocess
- Polish and optimize various examples and tests
- Allow non-contiguous point arrays to be passed to `wp.HashGrid.build()`
- Upgrade LLVM to 18.1.3 for from-source builds and Linux x86-64 builds
- Build DLL source code as C++17 and require GCC 9.4 as a minimum
- Array clone, assign, and copy are now differentiable
- Use `Ruff` for formatting and linting
- Various documentation improvements (infinity, math constants, etc.)
- Improve URDF importer, handle joint armature
- Allow builtins.bool to be used in Warp data structures
- Use external gradient arrays in backward passes when passed to `wp.launch()`
- Add Conjugate Residual linear solver, see `wp.optim.linear.cr()`
- Fix propagation of gradients on aliased copy of variables in kernels
- Facilitate debugging and speed up `import warp` by eliminating raising any exceptions
- Improve support for nested vec/mat assignments in structs
- Recommend Python 3.9 or higher, which is required for JAX and soon PyTorch.
- Support gradient propagation for indexing sliced multi-dimensional arrays, i.e. `a[i][j]` vs. `a[i, j]`
- Provide an informative message if setting DLL C-types failed, instructing to try rebuilding the library

## 1.0.3 - 2024-04-17

- Add a `support_level` entry to the configuration file of the extensions

## [1.0.2] - 2024-03-22

- Make examples runnable from any location
- Fix the examples not running directly from their Python file
- Add the example gallery to the documentation
- Update `README.md` examples USD location
- Update `example_graph_capture.py` description

## [1.0.1] - 2024-03-15

- Document Device `total_memory` and `free_memory`
- Documentation for allocators, streams, peer access, and generics
- Changed example output directory to current working directory
- Added `python -m warp.examples.browse` for browsing the examples folder
- Print where the USD stage file is being saved
- Added `examples/optim/example_walker.py` sample
- Make the drone example not specific to USD
- Reduce the time taken to run some examples
- Optimise rendering points with a single colour
- Clarify an error message around needing USD
- Raise exception when module is unloaded during graph capture
- Added `wp.synchronize_event()` for blocking the host thread until a recorded event completes
- Flush C print buffers when ending `stdout` capture
- Remove more unneeded CUTLASS files
- Allow setting mempool release threshold as a fractional value

## [1.0.0] - 2024-03-07

- Add `FeatherstoneIntegrator` which provides more stable simulation of articulated rigid body dynamics in generalized coordinates (`State.joint_q` and `State.joint_qd`)
- Introduce `warp.sim.Control` struct to store control inputs for simulations (optional, by default the `Model` control inputs are used as before); integrators now have a different simulation signature: `integrator.simulate(model: Model, state_in: State, state_out: State, dt: float, control: Control)`
- `joint_act` can now behave in 3 modes: with `joint_axis_mode` set to `JOINT_MODE_FORCE` it behaves as a force/torque, with `JOINT_MODE_VELOCITY` it behaves as a velocity target, and with `JOINT_MODE_POSITION` it behaves as a position target; `joint_target` has been removed
- Add adhesive contact to Euler integrators via `Model.shape_materials.ka` which controls the contact distance at which the adhesive force is applied
- Improve handling of visual/collision shapes in URDF importer so visual shapes are not involved in contact dynamics
- Experimental JAX kernel callback support
- Improve module load exception message
- Add `wp.ScopedCapture`
- Removing `enable_backward` warning for callables
- Copy docstrings and annotations from wrapped kernels, functions, structs

## [0.15.1] - 2024-03-05

- Add examples assets to the wheel packages
- Fix broken image link in documentation
- Fix codegen for custom grad functions calling their respective forward functions
- Fix custom grad function handling for functions that have no outputs
- Fix issues when `wp.config.quiet = True`

## [0.15.0] - 2024-03-04

- Add thumbnails to examples gallery
- Apply colored lighting to examples
- Moved `examples` directory under `warp/`
- Add example usage to `python -m warp.tests --help`
- Adding `torch.autograd.function` example + docs
- Add error-checking to array shapes during creation
- Adding `example_graph_capture`
- Add a Diffsim Example of a Drone
- Fix `verify_fp` causing compiler errors and support CPU kernels
- Fix to enable `matmul` to be called in CUDA graph capture
- Enable mempools by default
- Update `wp.launch` to support tuple args
- Fix BiCGSTAB and GMRES producing NaNs when converging early
- Fix warning about backward codegen being disabled in `test_fem`
- Fix `assert_np_equal` when NaN's and tolerance are involved
- Improve error message to discern between CUDA being disabled or not supported
- Support cross-module functions with user-defined gradients
- Suppress superfluous CUDA error when ending capture after errors
- Make output during initialization atomic
- Add `warp.config.max_unroll`, fix custom gradient unrolling
- Support native replay snippets using `@wp.func_native(snippet, replay_snippet=replay_snippet)`
- Look for the CUDA Toolkit in default locations if the `CUDA_PATH` environment variable or `--cuda_path` build option are not used
- Added `wp.ones()` to efficiently create one-initialized arrays
- Rename `wp.config.graph_capture_module_load_default` to `wp.config.enable_graph_capture_module_load_by_default`

## 0.14.0 - 2024-02-19

- Add support for CUDA pooled (stream-ordered) allocators
  - Support memory allocation during graph capture
  - Support copying non-contiguous CUDA arrays during graph capture
  - Improved memory allocation/deallocation performance with pooled allocators
  - Use `wp.config.enable_mempools_at_init` to enable pooled allocators during Warp initialization (if supported)
  - `wp.is_mempool_supported()` - check if a device supports pooled allocators
  - `wp.is_mempool_enabled()`, `wp.set_mempool_enabled()` - enable or disable pooled allocators per device
  - `wp.set_mempool_release_threshold()`, `wp.get_mempool_release_threshold()` - configure memory pool release threshold
- Add support for direct memory access between devices
  - Improved peer-to-peer memory transfer performance if access is enabled
  - Caveat: enabling peer access may impact memory allocation/deallocation performance and increase memory consumption
  - `wp.is_peer_access_supported()` - check if the memory of a device can be accessed by a peer device
  - `wp.is_peer_access_enabled()`, `wp.set_peer_access_enabled()` - manage peer access for memory allocated using default CUDA allocators
  - `wp.is_mempool_access_supported()` - check if the memory pool of a device can be accessed by a peer device
  - `wp.is_mempool_access_enabled()`, `wp.set_mempool_access_enabled()` - manage access for memory allocated using pooled CUDA allocators
- Refined stream synchronization semantics
  - `wp.ScopedStream` can synchronize with the previous stream on entry and/or exit (only sync on entry by default)
  - Functions taking an optional stream argument do no implicit synchronization for max performance (e.g., `wp.copy()`, `wp.launch()`, `wp.capture_launch()`)
- Support for passing a custom `deleter` argument when constructing arrays
  - Deprecation of `owner` argument - use `deleter` to transfer ownership
- Optimizations for various core API functions (e.g., `wp.zeros()`, `wp.full()`, and more)
- Fix `wp.matmul()` to always use the correct CUDA context
- Fix memory leak in BSR transpose
- Fix stream synchronization issues when copying non-contiguous arrays
- API change: `wp.matmul()` no longer accepts a device as a parameter; instead, it infers the correct device from the arrays being multiplied
- Updated DLPack utilities to the latest published standard
  - External arrays can be imported into Warp directly, e.g., `wp.from_dlpack(external_array)`
  - Warp arrays can be exported to consumer frameworks directly, e.g., `jax.dlpack.from_dlpack(warp_array)`
  - Added CUDA stream synchronization for CUDA arrays
  - The original DLPack protocol can still be used for better performance when stream synchronization is not required, see interoperability docs for details
  - `warp.to_dlpack()` is about 3-4x faster in common cases
  - `warp.from_dlpack()` is about 2x faster when called with a DLPack capsule
  - Fixed a small CPU memory leak related to DLPack interop
- Improved performance of creating arrays

## 0.13.1 - 2024-02-22

- Ensure that the results from the `Noise Deform` are deterministic across different Kit sessions

## [0.13.0] - 2024-02-16

- Update the license to *NVIDIA Software License*, allowing commercial use (see `LICENSE.md`)
- Add `CONTRIBUTING.md` guidelines (for NVIDIA employees)
- Hash CUDA `snippet` and `adj_snippet` strings to fix caching
- Fix `build_docs.py` on Windows
- Add missing `.py` extension to `warp/tests/walkthrough_debug`
- Allow `wp.bool` usage in vector and matrix types

## 0.12.0 - 2024-02-05

- Add a warning when the `enable_backward` setting is set to `False` upon calling `wp.Tape.backward()`
- Fix kernels not being recompiled as expected when defined using a closure
- Change the kernel cache appauthor subdirectory to just "NVIDIA"
- Ensure that gradients attached to PyTorch tensors have compatible strides when calling `wp.from_torch()`
- Add a `Noise Deform` node for OmniGraph that deforms points using a perlin/curl noise

## [0.11.0] - 2024-01-23

- Re-release 1.0.0-beta.7 as a non-pre-release 0.11.0 version so it gets selected by `pip install warp-lang`.
- Introducing a new versioning and release process, detailed in `PACKAGING.md` and resembling that of [Python itself](https://devguide.python.org/developer-workflow/development-cycle/#devcycle):
  - The 0.11 release(s) can be found on the `release-0.11` branch.
  - Point releases (if any) go on the same minor release branch and only contain bug fixes, not new features.
  - The `public` branch, previously used to merge releases into and corresponding with the GitHub `main` branch, is retired.

## 1.0.0-beta.7 - 2024-01-23

- Ensure captures are always enclosed in `try`/`finally`
- Only include .py files from the warp subdirectory into wheel packages
- Fix an extension's sample node failing at parsing some version numbers
- Allow examples to run without USD when possible
- Add a setting to disable the main Warp menu in Kit
- Add iterative linear solvers, see `wp.optim.linear.cg`, `wp.optim.linear.bicgstab`, `wp.optim.linear.gmres`, and `wp.optim.linear.LinearOperator`
- Improve error messages around global variables
- Improve error messages around mat/vec assignments
- Support conversion of scalars to native/ctypes, e.g.: `float(wp.float32(1.23))` or `ctypes.c_float(wp.float32(1.23))`
- Add a constant for infinity, see `wp.inf`
- Add a FAQ entry about array assignments
- Add a mass spring cage diff simulation example, see `examples/example_diffsim_mass_spring_cage.py`
- Add `-s`, `--suite` option for only running tests belonging to the given suites
- Fix common spelling mistakes
- Fix indentation of generated code
- Show deprecation warnings only once
- Improve `wp.render.OpenGLRenderer`
- Create the extension's symlink to the *core library* at runtime
- Fix some built-ins failing to compile the backward pass when nested inside if/else blocks
- Update examples with the new variants of the mesh query built-ins
- Fix type members that weren't zero-initialized
- Fix missing adjoint function for `wp.mesh_query_ray()`

## [1.0.0-beta.6] - 2024-01-10

- Do not create CPU copy of grad array when calling `array.numpy()`
- Fix `assert_np_equal()` bug
- Support Linux AArch64 platforms, including Jetson/Tegra devices
- Add parallel testing runner (invoke with `python -m warp.tests`, use `warp/tests/unittest_serial.py` for serial testing)
- Fix support for function calls in `range()`
- `wp.matmul()` adjoints now accumulate
- Expand available operators (e.g. vector @ matrix, scalar as dividend) and improve support for calling native built-ins
- Fix multi-gpu synchronization issue in `sparse.py`
- Add depth rendering to `wp.render.OpenGLRenderer`, document `wp.render`
- Make `wp.atomic_min()`, `wp.atomic_max()` differentiable
- Fix error reporting using the exact source segment
- Add user-friendly mesh query overloads, returning a struct instead of overwriting parameters
- Address multiple differentiability issues
- Fix backpropagation for returning array element references
- Support passing the return value to adjoints
- Add point basis space and explicit point-based quadrature for `wp.fem`
- Support overriding the LLVM project source directory path using `build_lib.py --build_llvm --llvm_source_path=`
- Fix the error message for accessing non-existing attributes
- Flatten faces array for Mesh constructor in URDF parser

## [1.0.0-beta.5] - 2023-11-22

- Fix for kernel caching when function argument types change
- Fix code-gen ordering of dependent structs
- Fix for `wp.Mesh` build on MGPU systems
- Fix for name clash bug with adjoint code: https://github.com/NVIDIA/warp/issues/154
- Add `wp.frac()` for returning the fractional part of a floating point value
- Add support for custom native CUDA snippets using `@wp.func_native` decorator
- Add support for batched matmul with batch size > 2^16-1
- Add support for transposed CUTLASS `wp.matmul()` and additional error checking
- Add support for quad and hex meshes in `wp.fem`
- Detect and warn when C++ runtime doesn't match compiler during build, e.g.: ``libstdc++.so.6: version `GLIBCXX_3.4.30' not found``
- Documentation update for `wp.BVH`
- Documentation and simplified API for runtime kernel specialization `wp.Kernel`

## 1.0.0-beta.4 - 2023-11-01

- Add `wp.cbrt()` for cube root calculation
- Add `wp.mesh_furthest_point_no_sign()` to compute furthest point on a surface from a query point
- Add support for GPU BVH builds, 10-100x faster than CPU builds for large meshes
- Add support for chained comparisons, i.e.: `0 < x < 2`
- Add support for running `wp.fem` examples headless
- Fix for unit test determinism
- Fix for possible GC collection of array during graph capture
- Fix for `wp.utils.array_sum()` output initialization when used with vector types
- Coverage and documentation updates

## 1.0.0-beta.3 - 2023-10-19

- Add support for code coverage scans (test_coverage.py), coverage at 85% in `omni.warp.core`
- Add support for named component access for vector types, e.g.: `a = v.x`
- Add support for lvalue expressions, e.g.: `array[i] += b`
- Add casting constructors for matrix and vector types
- Add support for `type()` operator that can be used to return type inside kernels
- Add support for grid-stride kernels to support kernels with > 2^31-1 thread blocks
- Fix for multi-process initialization warnings
- Fix alignment issues with empty `wp.struct`
- Fix for return statement warning with tuple-returning functions
- Fix for `wp.batched_matmul()` registering the wrong function in the Tape
- Fix and document for `wp.sim` forward + inverse kinematics
- Fix for `wp.func` to return a default value if function does not return on all control paths
- Refactor `wp.fem` support for new basis functions, decoupled function spaces
- Optimizations for `wp.noise` functions, up to 10x faster in most cases
- Optimizations for `type_size_in_bytes()` used in array construction'

### Breaking Changes

- To support grid-stride kernels, `wp.tid()` can no longer be called inside `wp.func` functions.

## 1.0.0-beta.2 - 2023-09-01

- Fix for passing bool into `wp.func` functions
- Fix for deprecation warnings appearing on `stderr`, now redirected to `stdout`
- Fix for using `for i in wp.hash_grid_query(..)` syntax

## 1.0.0-beta.1 - 2023-08-29

- Fix for `wp.float16` being passed as kernel arguments
- Fix for compile errors with kernels using structs in backward pass
- Fix for `wp.Mesh.refit()` not being CUDA graph capturable due to synchronous temp. allocs
- Fix for dynamic texture example flickering / MGPU crashes demo in Kit by reusing `ui.DynamicImageProvider` instances
- Fix for a regression that disabled bundle change tracking in samples
- Fix for incorrect surface velocities when meshes are deforming in `OgnClothSimulate`
- Fix for incorrect lower-case when setting USD stage "up_axis" in examples
- Fix for incompatible gradient types when wrapping PyTorch tensor as a vector or matrix type
- Fix for adding open edges when building cloth constraints from meshes in `wp.sim.ModelBuilder.add_cloth_mesh()`
- Add support for `wp.fabricarray` to directly access Fabric data from Warp kernels, see https://docs.omniverse.nvidia.com/kit/docs/usdrt/latest/docs/usdrt_prim_selection.html for examples
- Add support for user defined gradient functions, see `@wp.func_replay`, and `@wp.func_grad` decorators
- Add support for more OG attribute types in `omni.warp.from_omni_graph()`
- Add support for creating NanoVDB `wp.Volume` objects from dense NumPy arrays
- Add support for `wp.volume_sample_grad_f()` which returns the value + gradient efficiently from an NVDB volume
- Add support for LLVM fp16 intrinsics for half-precision arithmetic
- Add implementation of stochastic gradient descent, see `wp.optim.SGD`
- Add `wp.fem` framework for solving weak-form PDE problems (see https://nvidia.github.io/warp/modules/fem.html)
- Optimizations for `omni.warp` extension load time (2.2s to 625ms cold start)
- Make all `omni.ui` dependencies optional so that Warp unit tests can run headless
- Deprecation of `wp.tid()` outside of kernel functions, users should pass `tid()` values to `wp.func` functions explicitly
- Deprecation of `wp.sim.Model.flatten()` for returning all contained tensors from the model
- Add support for clamping particle max velocity in `wp.sim.Model.particle_max_velocity`
- Remove dependency on `urdfpy` package, improve MJCF parser handling of default values

## [0.10.1] - 2023-07-25

- Fix for large multidimensional kernel launches (> 2^32 threads)
- Fix for module hashing with generics
- Fix for unrolling loops with break or continue statements (will skip unrolling)
- Fix for passing boolean arguments to build_lib.py (previously ignored)
- Fix build warnings on Linux
- Fix for creating array of structs from NumPy structured array
- Fix for regression on kernel load times in Kit when using `wp.sim`
- Update `wp.array.reshape()` to handle `-1` dimensions
- Update margin used by for mesh queries when using `wp.sim.create_soft_body_contacts()`
- Improvements to gradient handling with `wp.from_torch()`, `wp.to_torch()` plus documentation

## 0.10.0 - 2023-07-05

- Add support for macOS universal binaries (x86 + aarch64) for M1+ support
- Add additional methods for SDF generation please see the following new methods:
  - `wp.mesh_query_point_nosign()` - closest point query with no sign determination
  - `wp.mesh_query_point_sign_normal()` - closest point query with sign from angle-weighted normal
  - `wp.mesh_query_point_sign_winding_number()` - closest point query with fast winding number sign determination
- Add CSR/BSR sparse matrix support, see `wp.sparse` module:
  - `wp.sparse.BsrMatrix`
  - `wp.sparse.bsr_zeros()`, `wp.sparse.bsr_set_from_triplets()` for construction
  - `wp.sparse.bsr_mm()`, `wp.sparse_bsr_mv()` for matrix-matrix and matrix-vector products respectively
- Add array-wide utilities:
  - `wp.utils.array_scan()` - prefix sum (inclusive or exclusive)
  - `wp.utils.array_sum()` - sum across array
  - `wp.utils.radix_sort_pairs()` - in-place radix sort (key,value) pairs
- Add support for calling `@wp.func` functions from Python (outside of kernel scope)
- Add support for recording kernel launches using a `wp.Launch` object that can be replayed with low overhead, use `wp.launch(..., record_cmd=True)` to generate a command object
- Optimizations for `wp.struct` kernel arguments, up to 20x faster launches for kernels with large structs or number of params
- Refresh USD samples to use bundle based workflow + change tracking
- Add Python API for manipulating mesh and point bundle data in OmniGraph, see `omni.warp.nodes` module, see `omni.warp.nodes.mesh_create_bundle()`, `omni.warp.nodes.mesh_get_points()`, etc
- Improvements to `wp.array`:
  - Fix a number of array methods misbehaving with empty arrays
  - Fix a number of bugs and memory leaks related to gradient arrays
  - Fix array construction when creating arrays in pinned memory from a data source in pageable memory
  - `wp.empty()` no longer zeroes-out memory and returns an uninitialized array, as intended
  - `array.zero_()` and `array.fill_()` work with non-contiguous arrays
  - Support wrapping non-contiguous NumPy arrays without a copy
  - Support preserving the outer dimensions of NumPy arrays when wrapping them as Warp arrays of vector or matrix types
  - Improve PyTorch and DLPack interop with Warp arrays of arbitrary vectors and matrices
  - `array.fill_()` can now take lists or other sequences when filling arrays of vectors or matrices, e.g. `arr.fill_([[1, 2], [3, 4]])`
  - `array.fill_()` now works with arrays of structs (pass a struct instance)
  - `wp.copy()` gracefully handles copying between non-contiguous arrays on different devices
  - Add `wp.full()` and `wp.full_like()`, e.g., `a = wp.full(shape, value)`
  - Add optional `device` argument to `wp.empty_like()`, `wp.zeros_like()`, `wp.full_like()`, and `wp.clone()`
  - Add `indexedarray` methods `.zero_()`, `.fill_()`, and `.assign()`
  - Fix `indexedarray` methods `.numpy()` and `.list()`
  - Fix `array.list()` to work with arrays of any Warp data type
  - Fix `array.list()` synchronization issue with CUDA arrays
  - `array.numpy()` called on an array of structs returns a structured NumPy array with named fields
  - Improve the performance of creating arrays
- Fix for `Error: No module named 'omni.warp.core'` when running some Kit configurations (e.g.: stubgen)
- Fix for `wp.struct` instance address being included in module content hash
- Fix codegen with overridden function names
- Fix for kernel hashing so it occurs after code generation and before loading to fix a bug with stale kernel cache
- Fix for `wp.BVH.refit()` when executed on the CPU
- Fix adjoint of `wp.struct` constructor
- Fix element accessors for `wp.float16` vectors and matrices in Python
- Fix `wp.float16` members in structs
- Remove deprecated `wp.ScopedCudaGuard()`, please use `wp.ScopedDevice()` instead

## [0.9.0] - 2023-06-01

- Add support for in-place modifications to vector, matrix, and struct types inside kernels (will warn during backward pass with `wp.verbose` if using gradients)
- Add support for step-through VSCode debugging of kernel code with standalone LLVM compiler, see `wp.breakpoint()`, and `walkthrough_debug.py`
- Add support for default values on built-in functions
- Add support for multi-valued `@wp.func` functions
- Add support for `pass`, `continue`, and `break` statements
- Add missing `__sincos_stret` symbol for macOS
- Add support for gradient propagation through `wp.Mesh.points`, and other cases where arrays are passed to native functions
- Add support for Python `@` operator as an alias for `wp.matmul()`
- Add XPBD support for particle-particle collision
- Add support for individual particle radii: `ModelBuilder.add_particle` has a new `radius` argument, `Model.particle_radius` is now a Warp array
- Add per-particle flags as a `Model.particle_flags` Warp array, introduce `PARTICLE_FLAG_ACTIVE` to define whether a particle is being simulated and participates in contact dynamics
- Add support for Python bitwise operators `&`, `|`, `~`, `<<`, `>>`
- Switch to using standalone LLVM compiler by default for `cpu` devices
- Split `omni.warp` into `omni.warp.core` for Omniverse applications that want to use the Warp Python module with minimal additional dependencies
- Disable kernel gradient generation by default inside Omniverse for improved compile times
- Fix for bounds checking on element access of vector/matrix types
- Fix for stream initialization when a custom (non-primary) external CUDA context has been set on the calling thread
- Fix for duplicate `@wp.struct` registration during hot reload
- Fix for array `unot()` operator so kernel writers can use `if not array:` syntax
- Fix for case where dynamic loops are nested within unrolled loops
- Change `wp.hash_grid_point_id()` now returns -1 if the `wp.HashGrid` has not been reserved before
- Deprecate `wp.Model.soft_contact_distance` which is now replaced by `wp.Model.particle_radius`
- Deprecate single scalar particle radius (should be a per-particle array)

## 0.8.2 - 2023-04-21

- Add `ModelBuilder.soft_contact_max` to control the maximum number of soft contacts that can be registered. Use `Model.allocate_soft_contacts(new_count)` to change count on existing `Model` objects.
- Add support for `bool` parameters
- Add support for logical boolean operators with `int` types
- Fix for `wp.quat()` default constructor
- Fix conditional reassignments
- Add sign determination using angle weighted normal version of `wp.mesh_query_point()` as `wp.mesh_query_sign_normal()`
- Add sign determination using winding number of `wp.mesh_query_point()` as `wp.mesh_query_sign_winding_number()`
- Add query point without sign determination `wp.mesh_query_no_sign()`

## 0.8.1 - 2023-04-13

- Fix for regression when passing flattened numeric lists as matrix arguments to kernels
- Fix for regressions when passing `wp.struct` types with uninitialized (`None`) member attributes

## 0.8.0 - 2023-04-05

- Add `Texture Write` node for updating dynamic RTX textures from Warp kernels / nodes
- Add multi-dimensional kernel support to Warp Kernel Node
- Add `wp.load_module()` to pre-load specific modules (pass `recursive=True` to load recursively)
- Add `wp.poisson()` for sampling Poisson distributions
- Add support for UsdPhysics schema see `wp.sim.parse_usd()`
- Add XPBD rigid body implementation plus diff. simulation examples
- Add support for standalone CPU compilation (no host-compiler) with LLVM backed, enable with `--standalone` build option
- Add support for per-timer color in `wp.ScopedTimer()`
- Add support for row-based construction of matrix types outside of kernels
- Add support for setting and getting row vectors for Python matrices, see `matrix.get_row()`, `matrix.set_row()`
- Add support for instantiating `wp.struct` types within kernels
- Add support for indexed arrays, `slice = array[indices]` will now generate a sparse slice of array data
- Add support for generic kernel params, use `def compute(param: Any):`
- Add support for `with wp.ScopedDevice("cuda") as device:` syntax (same for `wp.ScopedStream()`, `wp.Tape()`)
- Add support for creating custom length vector/matrices inside kernels, see `wp.vector()`, and `wp.matrix()`
- Add support for creating identity matrices in kernels with, e.g.: `I = wp.identity(n=3, dtype=float)`
- Add support for unary plus operator (`wp.pos()`)
- Add support for `wp.constant` variables to be used directly in Python without having to use `.val` member
- Add support for nested `wp.struct` types
- Add support for returning `wp.struct` from functions
- Add `--quick` build for faster local dev. iteration (uses a reduced set of SASS arches)
- Add optional `requires_grad` parameter to `wp.from_torch()` to override gradient allocation
- Add type hints for generic vector / matrix types in Python stubs
- Add support for custom user function recording in `wp.Tape()`
- Add support for registering CUTLASS `wp.matmul()` with tape backward pass
- Add support for grids with > 2^31 threads (each dimension may be up to INT_MAX in length)
- Add CPU fallback for `wp.matmul()`
- Optimizations for `wp.launch()`, up to 3x faster launches in common cases
- Fix `wp.randf()` conversion to float to reduce bias for uniform sampling
- Fix capture of `wp.func` and `wp.constant` types from inside Python closures
- Fix for CUDA on WSL
- Fix for matrices in structs
- Fix for transpose indexing for some non-square matrices
- Enable Python faulthandler by default
- Update to VS2019

### Breaking Changes

- `wp.constant` variables can now be treated as their true type, accessing the underlying value through `constant.val` is no longer supported
- `wp.sim.model.ground_plane` is now a `wp.array` to support gradient, users should call `builder.set_ground_plane()` to create the ground 
- `wp.sim` capsule, cones, and cylinders are now aligned with the default USD up-axis

## 0.7.2 - 2023-02-15

- Reduce test time for vec/math types
- Clean-up CUDA disabled build pipeline
- Remove extension.gen.toml to make Kit packages Python version independent
- Handle additional cases for array indexing inside Python

## 0.7.1 - 2023-02-14

- Disabling some slow tests for Kit
- Make unit tests run on first GPU only by default

## [0.7.0] - 2023-02-13

- Add support for arbitrary length / type vector and matrices e.g.: `wp.vec(length=7, dtype=wp.float16)`, see `wp.vec()`, and `wp.mat()`
- Add support for `array.flatten()`, `array.reshape()`, and `array.view()` with NumPy semantics
- Add support for slicing `wp.array` types in Python
- Add `wp.from_ptr()` helper to construct arrays from an existing allocation
- Add support for `break` statements in ranged-for and while loops (backward pass support currently not implemented)
- Add built-in mathematic constants, see `wp.pi`, `wp.e`, `wp.log2e`, etc.
- Add built-in conversion between degrees and radians, see `wp.degrees()`, `wp.radians()`
- Add security pop-up for Kernel Node
- Improve error handling for kernel return values

## 0.6.3 - 2023-01-31

- Add DLPack utilities, see `wp.from_dlpack()`, `wp.to_dlpack()`
- Add Jax utilities, see `wp.from_jax()`, `wp.to_jax()`, `wp.device_from_jax()`, `wp.device_to_jax()`
- Fix for Linux Kit extensions OM-80132, OM-80133

## 0.6.2 - 2023-01-19

- Updated `wp.from_torch()` to support more data types
- Updated `wp.from_torch()` to automatically determine the target Warp data type if not specified
- Updated `wp.from_torch()` to support non-contiguous tensors with arbitrary strides
- Add CUTLASS integration for dense GEMMs, see `wp.matmul()` and `wp.matmul_batched()`
- Add QR and Eigen decompositions for `mat33` types, see `wp.qr3()`, and `wp.eig3()`
- Add default (zero) constructors for matrix types
- Add a flag to suppress all output except errors and warnings (set `wp.config.quiet = True`)
- Skip recompilation when Kernel Node attributes are edited
- Allow optional attributes for Kernel Node
- Allow disabling backward pass code-gen on a per-kernel basis, use `@wp.kernel(enable_backward=False)`
- Replace Python `imp` package with `importlib`
- Fix for quaternion slerp gradients (`wp.quat_slerp()`)

## 0.6.1 - 2022-12-05

- Fix for non-CUDA builds
- Fix strides computation in array_t constructor, fixes a bug with accessing mesh indices through mesh.indices[]
- Disable backward pass code generation for kernel node (4-6x faster compilation)
- Switch to linbuild for universal Linux binaries (affects TeamCity builds only)

## 0.6.0 - 2022-11-28

- Add support for CUDA streams, see `wp.Stream`, `wp.get_stream()`, `wp.set_stream()`, `wp.synchronize_stream()`, `wp.ScopedStream`
- Add support for CUDA events, see `wp.Event`, `wp.record_event()`, `wp.wait_event()`, `wp.wait_stream()`, `wp.Stream.record_event()`, `wp.Stream.wait_event()`, `wp.Stream.wait_stream()`
- Add support for PyTorch stream interop, see `wp.stream_from_torch()`, `wp.stream_to_torch()`
- Add support for allocating host arrays in pinned memory for asynchronous data transfers, use `wp.array(..., pinned=True)` (default is non-pinned)
- Add support for direct conversions between all scalar types, e.g.: `x = wp.uint8(wp.float64(3.0))`
- Add per-module option to enable fast math, use `wp.set_module_options({"fast_math": True})`, fast math is now *disabled* by default
- Add support for generating CUBIN kernels instead of PTX on systems with older drivers
- Add user preference options for CUDA kernel output ("ptx" or "cubin", e.g.: `wp.config.cuda_output = "ptx"` or per-module `wp.set_module_options({"cuda_output": "ptx"})`)
- Add kernel node for OmniGraph
- Add `wp.quat_slerp()`, `wp.quat_to_axis_angle()`, `wp.rotate_rodriquez()` and adjoints for all remaining quaternion operations
- Add support for unrolling for-loops when range is a `wp.constant`
- Add support for arithmetic operators on built-in vector / matrix types outside of `wp.kernel`
- Add support for multiple solution variables in `wp.optim` Adam optimization
- Add nested attribute support for `wp.struct` attributes
- Add missing adjoint implementations for spatial math types, and document all functions with missing adjoints
- Add support for retrieving NanoVDB tiles and voxel size, see `wp.Volume.get_tiles()`, and `wp.Volume.get_voxel_size()`
- Add support for store operations on integer NanoVDB volumes, see `wp.volume_store_i()`
- Expose `wp.Mesh` points, indices, as arrays inside kernels, see `wp.mesh_get()`
- Optimizations for `wp.array` construction, 2-3x faster on average
- Optimizations for URDF import
- Fix various deployment issues by statically linking with all CUDA libs
- Update warp.so/warp.dll to CUDA Toolkit 11.5

## 0.5.1 - 2022-11-01

- Fix for unit tests in Kit

## [0.5.0] - 2022-10-31

- Add smoothed particle hydrodynamics (SPH) example, see `example_sph.py`
- Add support for accessing `array.shape` inside kernels, e.g.: `width = arr.shape[0]`
- Add dependency tracking to hot-reload modules if dependencies were modified
- Add lazy acquisition of CUDA kernel contexts (save ~300Mb of GPU memory in MGPU environments)
- Add BVH object, see `wp.Bvh` and `bvh_query_ray()`, `bvh_query_aabb()` functions
- Add component index operations for `spatial_vector`, `spatial_matrix` types
- Add `wp.lerp()` and `wp.smoothstep()` builtins
- Add `wp.optim` module with implementation of the Adam optimizer for float and vector types
- Add support for transient Python modules (fix for Houdini integration)
- Add `wp.length_sq()`, `wp.trace()` for vector / matrix types respectively
- Add missing adjoints for `wp.quat_rpy()`, `wp.determinant()`
- Add `wp.atomic_min()`, `wp.atomic_max()` operators
- Add vectorized version of `wp.sim.model.add_cloth_mesh()`
- Add NVDB volume allocation API, see `wp.Volume.allocate()`, and `wp.Volume.allocate_by_tiles()`
- Add NVDB volume write methods, see `wp.volume_store_i()`, `wp.volume_store_f()`, `wp.volume_store_v()`
- Add MGPU documentation
- Add example showing how to compute Jacobian of multiple environments in parallel, see `example_jacobian_ik.py`
- Add `wp.Tape.zero()` support for `wp.struct` types
- Make SampleBrowser an optional dependency for Kit extension
- Make `wp.Mesh` object accept both 1d and 2d arrays of face vertex indices
- Fix for reloading of class member kernel / function definitions using `importlib.reload()`
- Fix for hashing of `wp.constants()` not invalidating kernels
- Fix for reload when multiple `.ptx` versions are present
- Improved error reporting during code-gen

## [0.4.3] - 2022-09-20

- Update all samples to use GPU interop path by default
- Fix for arrays > 2GB in length
- Add support for per-vertex USD mesh colors with `wp.render` class

## 0.4.2 - 2022-09-07

- Register Warp samples to the sample browser in Kit
- Add NDEBUG flag to release mode kernel builds
- Fix for particle solver node when using a large number of particles
- Fix for broken cameras in Warp sample scenes

## 0.4.1 - 2022-08-30

- Add geometry sampling methods, see `wp.sample_unit_cube()`, `wp.sample_unit_disk()`, etc
- Add `wp.lower_bound()` for searching sorted arrays
- Add an option for disabling code-gen of backward pass to improve compilation times, see `wp.set_module_options({"enable_backward": False})`, True by default
- Fix for using Warp from Script Editor or when module does not have a `__file__` attribute
- Fix for hot reload of modules containing `wp.func()` definitions
- Fix for debug flags not being set correctly on CUDA when `wp.config.mode == "debug"`, this enables bounds checking on CUDA kernels in debug mode
- Fix for code gen of functions that do not return a value

## 0.4.0 - 2022-08-09

- Fix for FP16 conversions on GPUs without hardware support
- Fix for `runtime = None` errors when reloading the Warp module
- Fix for PTX architecture version when running with older drivers, see `wp.config.ptx_target_arch`
- Fix for USD imports from `__init__.py`, defer them to individual functions that need them
- Fix for robustness issues with sign determination for `wp.mesh_query_point()`
- Fix for `wp.HashGrid` memory leak when creating/destroying grids
- Add CUDA version checks for toolkit and driver
- Add support for cross-module `@wp.struct` references
- Support running even if CUDA initialization failed, use `wp.is_cuda_available()` to check availability
- Statically linking with the CUDA runtime library to avoid deployment issues

### Breaking Changes

- Removed `wp.runtime` reference from the top-level module, as it should be considered private

## 0.3.2 - 2022-07-19

- Remove Torch import from `__init__.py`, defer import to `wp.from_torch()`, `wp.to_torch()`

## [0.3.1] - 2022-07-12

- Fix for marching cubes reallocation after initialization
- Add support for closest point between line segment tests, see `wp.closest_point_edge_edge()` builtin
- Add support for per-triangle elasticity coefficients in simulation, see `wp.sim.ModelBuilder.add_cloth_mesh()`
- Add support for specifying default device, see `wp.set_device()`, `wp.get_device()`, `wp.ScopedDevice`
- Add support for multiple GPUs (e.g., `"cuda:0"`, `"cuda:1"`), see `wp.get_cuda_devices()`, `wp.get_cuda_device_count()`, `wp.get_cuda_device()`
- Add support for explicitly targeting the current CUDA context using device alias `"cuda"`
- Add support for using arbitrary external CUDA contexts, see `wp.map_cuda_device()`, `wp.unmap_cuda_device()`
- Add PyTorch device aliasing functions, see `wp.device_from_torch()`, `wp.device_to_torch()`

### Breaking Changes

- A CUDA device is used by default, if available (aligned with `wp.get_preferred_device()`)
- `wp.ScopedCudaGuard` is deprecated, use `wp.ScopedDevice` instead
- `wp.synchronize()` now synchronizes all devices; for finer-grained control, use `wp.synchronize_device()`
- Device alias `"cuda"` now refers to the current CUDA context, rather than a specific device like `"cuda:0"` or `"cuda:1"`

## 0.3.0 - 2022-07-08

- Add support for FP16 storage type, see `wp.float16`
- Add support for per-dimension byte strides, see `wp.array.strides`
- Add support for passing Python classes as kernel arguments, see `@wp.struct` decorator
- Add additional bounds checks for builtin matrix types
- Add additional floating point checks, see `wp.config.verify_fp`
- Add interleaved user source with generated code to aid debugging
- Add generalized GPU marching cubes implementation, see `wp.MarchingCubes` class
- Add additional scalar*matrix vector operators
- Add support for retrieving a single row from builtin types, e.g.: `r = m33[i]`
- Add  `wp.log2()` and `wp.log10()` builtins
- Add support for quickly instancing `wp.sim.ModelBuilder` objects to improve env. creation performance for RL
- Remove custom CUB version and improve compatibility with CUDA 11.7
- Fix to preserve external user-gradients when calling `wp.Tape.zero()`
- Fix to only allocate gradient of a Torch tensor if `requires_grad=True`
- Fix for missing `wp.mat22` constructor adjoint
- Fix for ray-cast precision in edge case on GPU (watertightness issue)
- Fix for kernel hot-reload when definition changes
- Fix for NVCC warnings on Linux
- Fix for generated function names when kernels are defined as class functions
- Fix for reload of generated CPU kernel code on Linux
- Fix for example scripts to output USD at 60 timecodes per-second (better Kit compatibility)

## [0.2.3] - 2022-06-13

- Fix for incorrect 4d array bounds checking
- Fix for `wp.constant` changes not updating module hash
- Fix for stale CUDA kernel cache when CPU kernels launched first
- Array gradients are now allocated along with the arrays and accessible as `wp.array.grad`, users should take care to always call `wp.Tape.zero()` to clear gradients between different invocations of `wp.Tape.backward()`
- Added `wp.array.fill_()` to set all entries to a scalar value (4-byte values only currently)

### Breaking Changes

- Tape `capture` option has been removed, users can now capture tapes inside existing CUDA graphs (e.g.: inside Torch)
- Scalar loss arrays should now explicitly set `requires_grad=True` at creation time

## 0.2.2 - 2022-05-30

- Fix for `from import *` inside Warp initialization
- Fix for body space velocity when using deforming Mesh objects with scale
- Fix for noise gradient discontinuities affecting `wp.curlnoise()`
- Fix for `wp.from_torch()` to correctly preserve shape
- Fix for URDF parser incorrectly passing density to scale parameter
- Optimizations for startup time from 3s -> 0.3s
- Add support for custom kernel cache location, Warp will now store generated binaries in the user's application directory
- Add support for cross-module function references, e.g.: call another modules @wp.func functions
- Add support for overloading `@wp.func` functions based on argument type
- Add support for calling built-in functions directly from Python interpreter outside kernels (experimental)
- Add support for auto-complete and docstring lookup for builtins in IDEs like VSCode, PyCharm, etc
- Add support for doing partial array copies, see `wp.copy()` for details
- Add support for accessing mesh data directly in kernels, see `wp.mesh_get_point()`, `wp.mesh_get_index()`, `wp.mesh_eval_face_normal()`
- Change to only compile for targets where kernel is launched (e.g.: will not compile CPU unless explicitly requested)

### Breaking Changes

- Builtin methods such as `wp.quat_identity()` now call the Warp native implementation directly and will return a `wp.quat` object instead of NumPy array
- NumPy implementations of many builtin methods have been moved to `wp.utils` and will be deprecated
- Local `@wp.func` functions should not be namespaced when called, e.g.: previously `wp.myfunc()` would work even if `myfunc()` was not a builtin
- Removed `wp.rpy2quat()`, please use `wp.quat_rpy()` instead

## 0.2.1 - 2022-05-11

- Fix for unit tests in Kit

## [0.2.0] - 2022-05-02

### Warp Core

- Fix for unrolling loops with negative bounds
- Fix for unresolved symbol `hash_grid_build_device()` not found when lib is compiled without CUDA support
- Fix for failure to load nvrtc-builtins64_113.dll when user has a newer CUDA toolkit installed on their machine
- Fix for conversion of Torch tensors to `wp.array` with a vector dtype (incorrect row count)
- Fix for `warp.dll` not found on some Windows installations
- Fix for macOS builds on Clang 13.x
- Fix for step-through debugging of kernels on Linux
- Add argument type checking for user defined `@wp.func` functions
- Add support for custom iterable types, supports ranges, hash grid, and mesh query objects
- Add support for multi-dimensional arrays, for example use `x = array[i,j,k]` syntax to address a 3-dimensional array
- Add support for multi-dimensional kernel launches, use `launch(kernel, dim=(i,j,k), ...` and `i,j,k = wp.tid()` to obtain thread indices
- Add support for bounds-checking array memory accesses in debug mode, use `wp.config.mode = "debug"` to enable
- Add support for differentiating through dynamic and nested for-loops
- Add support for evaluating MLP neural network layers inside kernels with custom activation functions, see `wp.mlp()`
- Add additional NVDB sampling methods and adjoints, see `wp.volume_sample_i()`, `wp.volume_sample_f()`, and `wp.volume_sample_vec()`
- Add support for loading zlib compressed NVDB volumes, see `wp.Volume.load_from_nvdb()`
- Add support for triangle intersection testing, see `wp.intersect_tri_tri()`
- Add support for NVTX profile zones in `wp.ScopedTimer()`
- Add support for additional transform and quaternion math operations, see `wp.inverse()`, `wp.quat_to_matrix()`, `wp.quat_from_matrix()`
- Add fast math (`--fast-math`) to kernel compilation by default
- Add `wp.torch` import by default (if PyTorch is installed)

### Warp Kit

- Add Kit menu for browsing Warp documentation and example scenes under 'Window->Warp'
- Fix for OgnParticleSolver.py example when collider is coming from Read Prim into Bundle node

### Warp Sim

- Fix for joint attachment forces
- Fix for URDF importer and floating base support
- Add examples showing how to use differentiable forward kinematics to solve inverse kinematics
- Add examples for URDF cartpole and quadruped simulation

### Breaking Changes

- `wp.volume_sample_world()` is now replaced by `wp.volume_sample_f/i/vec()` which operate in index (local) space. Users should use `wp.volume_world_to_index()` to transform points from world space to index space before sampling.
- `wp.mlp()` expects multi-dimensional arrays instead of one-dimensional arrays for inference, all other semantics remain the same as earlier versions of this API.
- `wp.array.length` member has been removed, please use `wp.array.shape` to access array dimensions, or use `wp.array.size` to get total element count
- Marking `dense_gemm()`, `dense_chol()`, etc methods as experimental until we revisit them

## 0.1.25 - 2022-03-20

- Add support for class methods to be Warp kernels
- Add HashGrid reserve() so it can be used with CUDA graphs
- Add support for CUDA graph capture of tape forward/backward passes
- Add support for Python 3.8.x and 3.9.x
- Add hyperbolic trigonometric functions, see `wp.tanh()`, `wp.sinh()`, `wp.cosh()`
- Add support for floored division on integer types
- Move tests into core library so they can be run in Kit environment

## 0.1.24 - 2022-03-03

### Warp Core

- Add NanoVDB support, see `wp.volume_sample*()` methods
- Add support for reading compile-time constants in kernels, see `wp.constant()`
- Add support for __cuda_array_interface__ protocol for zero-copy interop with PyTorch, see `wp.torch.to_torch()`
- Add support for additional numeric types, i8, u8, i16, u16, etc
- Add better checks for device strings during allocation / launch
- Add support for sampling random numbers with a normal distribution, see `wp.randn()`
- Upgrade to CUDA 11.3
- Update example scenes to Kit 103.1
- Deduce array dtype from np.array when one is not provided
- Fix for ranged for loops with negative step sizes
- Fix for 3d and 4d spherical gradient distributions

## 0.1.23 - 2022-02-17

### Warp Core

- Fix for generated code folder being removed during Showroom installation
- Fix for macOS support
- Fix for dynamic for-loop code gen edge case
- Add procedural noise primitives, see `wp.noise()`, `wp.pnoise()`, `wp.curlnoise()`
- Move simulation helpers our of test into `wp.sim` module

## 0.1.22 - 2022-02-14

### Warp Core

- Fix for .so reloading on Linux
- Fix for while loop code-gen in some edge cases
- Add rounding functions `wp.round()`, `wp.rint()`, `wp.trunc()`, `wp.floor()`, `wp.ceil()`
- Add support for printing strings and formatted strings from kernels
- Add MSVC compiler version detection and require minimum

### Warp Sim

- Add support for universal and compound joint types

## 0.1.21 - 2022-01-19

### Warp Core

- Fix for exception on shutdown in empty `wp.array` objects
- Fix for hot reload of CPU kernels in Kit
- Add hash grid primitive for point-based spatial queries, see `wp.hash_grid_query()`, `wp.hash_grid_query_next()`
- Add new PRNG methods using PCG-based generators, see `wp.rand_init()`, `wp.randf()`, `wp.randi()`
- Add support for AABB mesh queries, see `wp.mesh_query_aabb()`, `wp.mesh_query_aabb_next()`
- Add support for all Python `range()` loop variants
- Add builtin vec2 type and additional math operators, `wp.pow()`, `wp.tan()`, `wp.atan()`, `wp.atan2()`
- Remove dependency on CUDA driver library at build time
- Remove unused NVRTC binary dependencies (50mb smaller Linux distribution)

### Warp Sim

- Bundle import of multiple shapes for simulation nodes
- New OgnParticleVolume node for sampling shapes -> particles
- New OgnParticleSolver node for DEM style granular materials

## 0.1.20 - 2021-11-02

- Updates to the ripple solver for GTC (support for multiple colliders, buoyancy, etc)

## 0.1.19 - 2021-10-15

- Publish from 2021.3 to avoid omni.graph database incompatibilities

## 0.1.18 - 2021-10-08

- Enable Linux support (tested on 20.04)

## 0.1.17 - 2021-09-30

- Fix for 3x3 SVD adjoint
- Fix for A6000 GPU (bump compute model to sm_52 minimum)
- Fix for .dll unload on rebuild
- Fix for possible array destruction warnings on shutdown
- Rename spatial_transform -> transform
- Documentation update

## 0.1.16 - 2021-09-06

- Fix for case where simple assignments (a = b) incorrectly generated reference rather than value copy
- Handle passing zero-length (empty) arrays to kernels

## 0.1.15 - 2021-09-03

- Add additional math library functions (asin, etc)
- Add builtin 3x3 SVD support
- Add support for named constants (True, False, None)
- Add support for if/else statements (differentiable)
- Add custom memset kernel to avoid CPU overhead of cudaMemset()
- Add rigid body joint model to `wp.sim` (based on Brax)
- Add Linux, MacOS support in core library
- Fix for incorrectly treating pure assignment as reference instead of value copy
- Removes the need to transfer array to CPU before numpy conversion (will be done implicitly)
- Update the example OgnRipple wave equation solver to use bundles

## 0.1.14 - 2021-08-09

- Fix for out-of-bounds memory access in CUDA BVH
- Better error checking after kernel launches (use `wp.config.verify_cuda=True`)
- Fix for vec3 normalize adjoint code

## 0.1.13 - 2021-07-29

- Remove OgnShrinkWrap.py test node

## 0.1.12 - 2021-07-29

- Switch to Woop et al.'s watertight ray-tri intersection test
- Disable --fast-math in CUDA compilation step for improved precision

## 0.1.11 - 2021-07-28

- Fix for `wp.mesh_query_ray()` returning incorrect t-value

## 0.1.10 - 2021-07-28

- Fix for OV extension fwatcher filters to avoid hot-reload loop due to OGN regeneration

## 0.1.9 - 2021-07-21

- Fix for loading sibling DLL paths
- Better type checking for built-in function arguments
- Added runtime docs, can now list all builtins using `wp.print_builtins()`

## 0.1.8 - 2021-07-14

- Fix for hot-reload of CUDA kernels
- Add Tape object for replaying differentiable kernels
- Add helpers for Torch interop (convert `torch.Tensor` to `wp.Array`)

## 0.1.7 - 2021-07-05

- Switch to NVRTC for CUDA runtime
- Allow running without host compiler
- Disable asserts in kernel release mode (small perf. improvement)

## 0.1.6 - 2021-06-14

- Look for CUDA toolchain in target-deps

## 0.1.5 - 2021-06-14

- Rename OgLang -> Warp
- Improve CUDA environment error checking
- Clean-up some logging, add verbose mode (`wp.config.verbose`)

## 0.1.4 - 2021-06-10

- Add support for mesh raycast

## 0.1.3 - 2021-06-09

- Add support for unary negation operator
- Add support for mutating variables during dynamic loops (non-differentiable)
- Add support for in-place operators
- Improve kernel cache start up times (avoids adjointing before cache check)
- Update README.md with requirements / examples

## 0.1.2 - 2021-06-03

- Add support for querying mesh velocities
- Add CUDA graph support, see `wp.capture_begin()`, `wp.capture_end()`, `wp.capture_launch()`
- Add explicit initialization phase, `wp.init()`
- Add variational Euler solver (sim)
- Add contact caching, switch to nonlinear friction model (sim)

- Fix for Linux/macOS support

## 0.1.1 - 2021-05-18

- Fix bug with conflicting CUDA contexts

## 0.1.0 - 2021-05-17

- Initial publish for alpha testing

[Unreleased]: https://github.com/NVIDIA/warp/compare/v1.7.2...HEAD
[1.7.2]: https://github.com/NVIDIA/warp/releases/tag/v1.7.2
[1.7.1]: https://github.com/NVIDIA/warp/releases/tag/v1.7.1
[1.7.0]: https://github.com/NVIDIA/warp/releases/tag/v1.7.0
[1.6.2]: https://github.com/NVIDIA/warp/releases/tag/v1.6.2
[1.6.1]: https://github.com/NVIDIA/warp/releases/tag/v1.6.1
[1.6.0]: https://github.com/NVIDIA/warp/releases/tag/v1.6.0
[1.5.1]: https://github.com/NVIDIA/warp/releases/tag/v1.5.1
[1.5.0]: https://github.com/NVIDIA/warp/releases/tag/v1.5.0
[1.4.2]: https://github.com/NVIDIA/warp/releases/tag/v1.4.2
[1.4.1]: https://github.com/NVIDIA/warp/releases/tag/v1.4.1
[1.4.0]: https://github.com/NVIDIA/warp/releases/tag/v1.4.0
[1.3.3]: https://github.com/NVIDIA/warp/releases/tag/v1.3.3
[1.3.2]: https://github.com/NVIDIA/warp/releases/tag/v1.3.2
[1.3.1]: https://github.com/NVIDIA/warp/releases/tag/v1.3.1
[1.3.0]: https://github.com/NVIDIA/warp/releases/tag/v1.3.0
[1.2.2]: https://github.com/NVIDIA/warp/releases/tag/v1.2.2
[1.2.1]: https://github.com/NVIDIA/warp/releases/tag/v1.2.1
[1.2.0]: https://github.com/NVIDIA/warp/releases/tag/v1.2.0
[1.1.0]: https://github.com/NVIDIA/warp/releases/tag/v1.1.0
[1.0.2]: https://github.com/NVIDIA/warp/releases/tag/v1.0.2
[1.0.1]: https://github.com/NVIDIA/warp/releases/tag/v1.0.1
[1.0.0]: https://github.com/NVIDIA/warp/releases/tag/v1.0.0
[0.15.1]: https://github.com/NVIDIA/warp/releases/tag/v0.15.1
[0.15.0]: https://github.com/NVIDIA/warp/releases/tag/v0.15.0
[0.13.0]: https://github.com/NVIDIA/warp/releases/tag/v0.13.0
[0.11.0]: https://github.com/NVIDIA/warp/releases/tag/v0.11.0
[1.0.0-beta.6]: https://github.com/NVIDIA/warp/releases/tag/v1.0.0-beta.6
[1.0.0-beta.5]: https://github.com/NVIDIA/warp/releases/tag/v1.0.0-beta.5
[0.10.1]: https://github.com/NVIDIA/warp/releases/tag/v0.10.1
[0.9.0]: https://github.com/NVIDIA/warp/releases/tag/v0.9.0
[0.7.0]: https://github.com/NVIDIA/warp/releases/tag/v0.7.0
[0.5.0]: https://github.com/NVIDIA/warp/releases/tag/v0.5.0
[0.4.3]: https://github.com/NVIDIA/warp/releases/tag/v0.4.3
[0.3.1]: https://github.com/NVIDIA/warp/releases/tag/v0.3.1
[0.2.3]: https://github.com/NVIDIA/warp/releases/tag/v0.2.3
[0.2.0]: https://github.com/NVIDIA/warp/releases/tag/v0.2.0<|MERGE_RESOLUTION|>--- conflicted
+++ resolved
@@ -40,16 +40,13 @@
   the source box ([GH-839](https://github.com/NVIDIA/warp/pull/839)).
 - Fix potential uninitialized memory issues in `wp.tile_sort()` when an array of `NaN` values were provided ([GH-836](https://github.com/NVIDIA/warp/issues/836).
 - Fix `wp.tile_min()` and `wp.tile_argmin()` for large tiles with low occupancy ([GH-725](https://github.com/NVIDIA/warp/issues/725)).
-<<<<<<< HEAD
 - Fix a bug causing potential dead loops in `wp_balance_coloring` ([GH-816](https://github.com/NVIDIA/warp/issues/816)).
 - Fix driver entry point error for `cuDeviceGetUuid` caused by using an incorrect version
   ([GH-851](https://github.com/NVIDIA/warp/issues/851)).
 - Fix behavior of `bsr_from_triplets` with `prune_numerical_zeros=False`
   ([GH-832](https://github.com/NVIDIA/warp/issues/832)).
-=======
 - Fix incorrect adjoints for `div(scalar, vec)`, `div(scalar, mat)`, and `div(scalar, quat)`, and other miscellaneous issues with adjoints
   ([GH-831](https://github.com/NVIDIA/warp/issues/831)).
->>>>>>> 0044654b
 
 ## [1.8.0] - 2025-07-01
 
