--- conflicted
+++ resolved
@@ -42,11 +42,8 @@
 - Fix the OpenGL renderer not being able to run without a CUDA device available
   ([GH-344](https://github.com/NVIDIA/warp/issues/344)).
 - Fix incorrect CUDA driver function versions ([GH-402](https://github.com/NVIDIA/warp/issues/402)).
-<<<<<<< HEAD
-=======
 - Fix allocating arrays with strides ([GH-404](https://github.com/NVIDIA/warp/issues/404)).
 - Remove `const_gradients` from `wp.Tape`, allowing `wp.Tape.zero()` to zero all gradients on the Tape.
->>>>>>> 847da05f
 
 ## [1.5.0] - 2024-12-02
 
